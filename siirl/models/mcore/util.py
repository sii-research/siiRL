# Copyright 2025 Bytedance Ltd. and/or its affiliates
# Copyright (c) 2025, NVIDIA CORPORATION. All rights reserved.
#
# Licensed under the Apache License, Version 2.0 (the "License");
# you may not use this file except in compliance with the License.
# You may obtain a copy of the License at
#
#     http://www.apache.org/licenses/LICENSE-2.0
#
# Unless required by applicable law or agreed to in writing, software
# distributed under the License is distributed on an "AS IS" BASIS,
# WITHOUT WARRANTIES OR CONDITIONS OF ANY KIND, either express or implied.
# See the License for the specific language governing permissions and
# limitations under the License.

import torch
from megatron.core import parallel_state as mpu
from megatron.core.packed_seq_params import PackedSeqParams

<<<<<<< HEAD
=======
from siirl.utils.model_utils.model import CausalLMOutputForPPO
>>>>>>> f35ff00f

def preprocess_packed_seqs(input_ids: torch.Tensor, attention_mask: torch.Tensor, pre_process: bool = True) -> tuple[torch.Tensor, PackedSeqParams]:
    """
    Preprocess packed sequences
    CP splits sequence into CP*2 chunks, and each GPU gets 2 chunks (GPU0 gets first and last chunks, GPU1 gets second and second last chunks, and so on), this is for load balancing with causal masking.
    See https://github.com/NVIDIA/TransformerEngine/issues/1368
    """
    batch_size = input_ids.shape[0]

    seqlens_in_batch = attention_mask.sum(dim=-1, dtype=torch.int32)
    tp_size = mpu.get_tensor_model_parallel_world_size()
    cp_size = mpu.get_context_parallel_world_size()
    cp_rank = mpu.get_context_parallel_rank()
    align_size = tp_size * cp_size * 2 if cp_size > 1 else tp_size

    pad_size = (align_size - seqlens_in_batch % align_size) % align_size
    seqlens_in_batch_padded = seqlens_in_batch + pad_size

    cu_seqlens = torch.zeros(batch_size + 1, dtype=torch.int32, device=input_ids.device)
    cu_seqlens[1:] = torch.cumsum(seqlens_in_batch, dim=0)
    cu_seqlens_padded = torch.zeros(batch_size + 1, dtype=torch.int32, device=input_ids.device)
    cu_seqlens_padded[1:] = torch.cumsum(seqlens_in_batch_padded, dim=0)
    max_seqlen_in_batch = seqlens_in_batch_padded.max().item()

    shape = list(input_ids.shape[1:])
    shape[0] = seqlens_in_batch_padded.sum().item() // cp_size
    if pre_process:
        input_ids_rmpad = torch.zeros(shape, dtype=input_ids.dtype, device=input_ids.device)
        for i in range(batch_size):
            if cp_size <= 1:
                seqlen = seqlens_in_batch[i]
                input_ids_rmpad[cu_seqlens_padded[i] : cu_seqlens_padded[i] + seqlen] = input_ids[i, attention_mask[i]]
                continue
            seqlen = seqlens_in_batch_padded[i] // cp_size
            half_seqlen = seqlen // 2
            start_idx = cu_seqlens_padded[i] // cp_size
            # split to 2 chunks
            d = input_ids[i, attention_mask[i]]
            input_ids_rmpad[start_idx : start_idx + half_seqlen] = d[half_seqlen * cp_rank : half_seqlen * (cp_rank + 1)]

            remain_start = seqlens_in_batch_padded[i] - half_seqlen * (cp_rank + 1)
            remain_end = seqlens_in_batch_padded[i] - half_seqlen * cp_rank
            remain_end = min(remain_end, d.shape[0])
            remain_len = remain_end - remain_start
            if remain_len > 0:
                input_ids_rmpad[start_idx + half_seqlen : start_idx + half_seqlen + remain_len] = d[remain_start:remain_end]

    packed_seq_params = PackedSeqParams(
        qkv_format="thd",
        cu_seqlens_q=cu_seqlens_padded,
        max_seqlen_q=max_seqlen_in_batch,
        cu_seqlens_kv=cu_seqlens_padded,
        max_seqlen_kv=max_seqlen_in_batch,
        cu_seqlens_q_padded=cu_seqlens_padded,
        cu_seqlens_kv_padded=cu_seqlens_padded,
    )
    if pre_process:
        return input_ids_rmpad.unsqueeze(0), packed_seq_params
    else:
        return input_ids, packed_seq_params


def postprocess_packed_seqs(
    output: torch.Tensor,
    packed_seq_params: PackedSeqParams,
    attention_mask: torch.Tensor,
    batch_size: int,
    seq_len: int,
    post_process: bool = True,
) -> torch.Tensor:
    """
    Postprocess packed sequences
    """
    if not post_process:
        return output
    shape = [batch_size, seq_len] + list(output.shape[2:])  # 1,packed, dim -> batch_size, seq_len, dim
    output_new = torch.zeros(shape, dtype=output.dtype, device=output.device)

    cp_size = mpu.get_context_parallel_world_size()
    # all gather output across context parallel group
    if cp_size > 1:
        # output shape: [1, packed_len, hidden_dim]
        # need to gather across cp group and concatenate in sequence dimension
        output_list = [torch.empty_like(output) for _ in range(cp_size)]
        torch.distributed.all_gather(output_list, output.detach(), group=mpu.get_context_parallel_group())
        output_list[mpu.get_context_parallel_rank()] = output
    else:
        output_list = [output]
    for i in range(batch_size):
        if cp_size <= 1:
            s = attention_mask[i].sum().item()
            output_new[i, attention_mask[i]] = output[0][packed_seq_params.cu_seqlens_q_padded[i] : packed_seq_params.cu_seqlens_q_padded[i] + s]
            continue
        s_len_padded_chunk = (packed_seq_params.cu_seqlens_q_padded[i + 1] - packed_seq_params.cu_seqlens_q_padded[i]) // cp_size
        half_seqlen = s_len_padded_chunk // 2
        s_len = attention_mask[i].sum().item()
        s_len_padded = s_len_padded_chunk * cp_size
        tmp = torch.empty(s_len_padded, *output.shape[2:], device=output.device)
        for j in range(cp_size):
            o = output_list[j][0]
            # split to 2 chunks
            packed_start_idx = packed_seq_params.cu_seqlens_q_padded[i] // cp_size
            o0, o1 = (
                o[packed_start_idx : packed_start_idx + half_seqlen],
                o[packed_start_idx + half_seqlen : packed_start_idx + s_len_padded_chunk],
            )
            tmp[j * half_seqlen : (j + 1) * half_seqlen] = o0
            tmp[s_len_padded - (j + 1) * half_seqlen : s_len_padded - j * half_seqlen] = o1
        output_new[i, attention_mask[i]] = tmp[:s_len]

    return output_new


def remove_left_padding(
    input_ids: torch.Tensor,
    attention_mask: torch.Tensor,
    position_ids: torch.Tensor,
    sequence_parallel: bool = False,
    pre_process: bool = True,
):
    """
    Remove left padding from input_ids, attention_mask and position_ids
    return new_input_ids, new_attention_mask, new_position_ids
    """
    assert attention_mask.ndim == 2
    assert position_ids.ndim == 2
    cp_size = mpu.get_context_parallel_world_size()
    assert cp_size == 1, "Context parallel size without seq_pack is not supported"
    batch_size = input_ids.shape[0]
    shape = list(input_ids.shape)  # batch_size, seq_len,...
    seq_lens = attention_mask.sum(dim=1)
    seq_len = seq_lens.max().item()
    if sequence_parallel:
        sp_world_size = mpu.get_tensor_model_parallel_world_size()
        pad_size = (sp_world_size - seq_len % sp_world_size) % sp_world_size
        seq_len = seq_len + pad_size
    shape[1] = seq_len
    if pre_process:
        new_input_ids = torch.zeros(dtype=input_ids.dtype, device=input_ids.device, size=shape)
    new_attention_mask = torch.zeros(dtype=attention_mask.dtype, device=attention_mask.device, size=(batch_size, seq_len))
    new_position_ids = torch.zeros(dtype=position_ids.dtype, device=position_ids.device, size=(batch_size, seq_len))
    for i in range(batch_size):
        if pre_process:
            new_input_ids[i, : seq_lens[i]] = input_ids[i, attention_mask[i]]
        new_attention_mask[i, : seq_lens[i]] = attention_mask[i, attention_mask[i]]
        new_position_ids[i, : seq_lens[i]] = position_ids[i, attention_mask[i]]
    if pre_process:
        return new_input_ids, new_attention_mask, new_position_ids
    else:
        return input_ids, new_attention_mask, new_position_ids


def recover_left_padding(
    result,
    attention_mask: torch.Tensor,
    original_attention_mask: torch.Tensor,
    origin_seqlen: int,
    post_process: bool = True,
):
    """
    Recover left padding from result
    return result
    """
    if not post_process:
        return result
    shape = list(result.shape)
    batch_size = shape[0]
    shape[1] = origin_seqlen
    new_result = torch.zeros(dtype=result.dtype, device=result.device, size=shape)
    for i in range(batch_size):
        new_result[i, original_attention_mask[i]] = result[i, attention_mask[i]]
    return new_result


def postprocess_packed_seqs_for_dict_output(
    labels_mask: torch.Tensor,
    output: CausalLMOutputForPPO,
    packed_seq_params: PackedSeqParams,
    attention_mask: torch.Tensor,
    batch_size: int,
    seq_len: int,
    post_process: bool = True,
) -> dict[str, torch.Tensor]:
    """_summary_
    For fused kernels, the output is a dictionary with keys like 'log_probs', 'entropy', etc.
    This function post-processes each tensor in the output dictionary.
    Args:
        output (CausalLMOutputForPPO): _description_
        packed_seq_params (PackedSeqParams): _description_
        attention_mask (torch.Tensor): _description_
        batch_size (int): _description_
        seq_len (int): _description_
        post_process (bool, optional): _description_. Defaults to True.
    Returns:
        CausalLMOutputForPPO: _description_
    """
    ret = {}
    output.entropy = output.entropy.view(1, -1)
    output.log_probs = output.log_probs.view(1, -1)
    output.log_probs = output.log_probs.masked_fill(~labels_mask, 0.0)
    ret["entropy"] = postprocess_packed_seqs(
        output.entropy, packed_seq_params, attention_mask, batch_size, seq_len, post_process=post_process
    )
    ret["log_probs"] = postprocess_packed_seqs(
        output.log_probs, packed_seq_params, attention_mask, batch_size, seq_len, post_process=post_process
    )
    return ret<|MERGE_RESOLUTION|>--- conflicted
+++ resolved
@@ -17,10 +17,8 @@
 from megatron.core import parallel_state as mpu
 from megatron.core.packed_seq_params import PackedSeqParams
 
-<<<<<<< HEAD
-=======
 from siirl.utils.model_utils.model import CausalLMOutputForPPO
->>>>>>> f35ff00f
+
 
 def preprocess_packed_seqs(input_ids: torch.Tensor, attention_mask: torch.Tensor, pre_process: bool = True) -> tuple[torch.Tensor, PackedSeqParams]:
     """
