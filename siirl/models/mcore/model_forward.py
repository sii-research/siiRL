--- conflicted
+++ resolved
@@ -29,12 +29,8 @@
     pack_seqs=True,
     logits_processor=None,
     logits_processor_args: dict = None,
-<<<<<<< HEAD
-):
-=======
     **kwargs,
 ):  
->>>>>>> f35ff00f
     """Default forward pass for GPT models with optional sequence packing."""
     pre_process = unwrap_model(model).pre_process
     post_process = unwrap_model(model).post_process
