# Copyright 2024 Bytedance Ltd. and/or its affiliates
#
# Licensed under the Apache License, Version 2.0 (the "License");
# you may not use this file except in compliance with the License.
# You may obtain a copy of the License at
#
#     http://www.apache.org/licenses/LICENSE-2.0
#
# Unless required by applicable law or agreed to in writing, software
# distributed under the License is distributed on an "AS IS" BASIS,
# WITHOUT WARRANTIES OR CONDITIONS OF ANY KIND, either express or implied.
# See the License for the specific language governing permissions and
# limitations under the License.
"""
The main entry point to run the PPO algorithm
"""

import os
import time
import warnings
from typing import Union

import torch
import torch.distributed
from codetiming import Timer
from loguru import logger
from megatron.core import parallel_state as mpu
from omegaconf import DictConfig

from siirl import DataProto
from siirl.workers.base_worker.megatron.worker import MegatronWorker
from siirl.utils import hf_tokenizer
from siirl.utils.checkpoint.megatron_checkpoint_manager import MegatronCheckpointManager
from siirl.utils.debug import GPUMemoryLogger, log_gpu_memory_usage
from siirl.utils.model_utils.flops_counter import FlopsCounter
from siirl.utils.extras.fs import copy_to_local
from siirl.utils.megatron.megatron_utils import (
    load_megatron_model_to_gpu,
    load_megatron_optimizer,
    offload_megatron_model_to_cpu,
    offload_megatron_optimizer,
)
from siirl.utils.extras.device import get_device_id, get_device_name, get_nccl_backend, get_torch_device
<<<<<<< HEAD
from siirl.utils.model_utils.model import load_mcore_dist_weights, load_megatron_gptmodel_weights
=======
from siirl.utils.model_utils.model import get_hf_model_path, load_mcore_dist_weights, load_megatron_gptmodel_weights
from siirl.utils.model_utils.torch_dtypes import PrecisionType
from siirl.utils.params.model_args import ActorRolloutRefArguments
>>>>>>> f35ff00f
from siirl.workers.actor.megatron_actor import MegatronPPOActor
from siirl.workers.critic.megatron_critic import MegatronPPOCritic
from siirl.workers.reward_model.megatron.reward_model import MegatronRewardModel


def set_random_seed(seed):
    import random

    import numpy as np
    import torch

    torch.manual_seed(seed)
    np.random.seed(seed)
    random.seed(seed)
    if get_torch_device().device_count() > 0:
        from megatron.core import tensor_parallel

        tensor_parallel.model_parallel_cuda_manual_seed(seed)
    # FIXME: torch cumsum not support deterministic (used in vllm sampler),
    # https://github.com/pytorch/pytorch/issues/89492
    # torch.use_deterministic_algorithms(True, warn_only=True)
    # os.environ['CUBLAS_WORKSPACE_CONFIG'] = ':4096:8'


class ActorRolloutRefWorker(MegatronWorker):
    """
    This worker can be instantiated as a standalone actor or a standalone rollout or a standalone reference policy
    or a hybrid engine based on the config.rollout
    """

    def __init__(self, config: DictConfig, role: str):
        super().__init__()
        self.config = config

        # NOTE(sgm): We utilize colocate WorkerGroup by default.
        # As a result, Workers for different model share the same process.
        # Therefore, we only require one distribute initialization.
        # To utilize different parallel startegy in different models:
        # 1, users should disable WorkerDict; 2.assign different ResourcePool to different models,
        # 3. and apply the following patch in ray==2.10, https://github.com/ray-project/ray/pull/44385
        if not torch.distributed.is_initialized():
            rank = int(os.environ["LOCAL_RANK"])
            torch.distributed.init_process_group(backend=get_nccl_backend())
            get_torch_device().set_device(rank)

            if self.config.actor.megatron.sequence_parallel:
                os.environ["CUDA_DEVICE_MAX_CONNECTIONS"] = "1"
            mpu.initialize_model_parallel(
                tensor_model_parallel_size=self.config.actor.megatron.tensor_model_parallel_size,
                pipeline_model_parallel_size=self.config.actor.megatron.pipeline_model_parallel_size,
                virtual_pipeline_model_parallel_size=self.config.actor.megatron.virtual_pipeline_model_parallel_size,
                pipeline_model_parallel_split_rank=None,
                use_sharp=False,
                context_parallel_size=self.config.actor.megatron.context_parallel_size,
                expert_model_parallel_size=self.config.actor.megatron.expert_model_parallel_size,
                expert_tensor_parallel_size=self.config.actor.megatron.expert_tensor_parallel_size,
                nccl_communicator_config_path=None,
            )

        set_random_seed(seed=self.config.actor.megatron.seed)

        self.role = role
        assert self.role in ["actor", "rollout", "ref", "actor_rollout", "actor_rollout_ref"]

        self._is_actor = self.role in ["actor", "actor_rollout", "actor_rollout_ref"]
        self._is_rollout = self.role in ["rollout", "actor_rollout", "actor_rollout_ref"]
        self._is_ref = self.role in ["ref", "actor_rollout_ref"]

        # TODO(sgm): Currently, we only support reference model param offload
        # will support other offload later
        self._is_offload_param = False
        self._is_offload_grad = False
        self._is_offload_optimizer = False

        # normalize config
        if self._is_actor and self._is_rollout:
            self.config.actor.ppo_mini_batch_size *= self.config.rollout.n
            self.config.actor.ppo_mini_batch_size //= mpu.get_data_parallel_world_size()
            if self.config.actor.get("ppo_micro_batch_size", None):
                self.config.actor.ppo_micro_batch_size //= mpu.get_data_parallel_world_size()
                self.config.rollout.log_prob_micro_batch_size //= mpu.get_data_parallel_world_size()
                self.config.actor.ppo_micro_batch_size_per_gpu = self.config.actor.ppo_micro_batch_size
                self.config.rollout.log_prob_micro_batch_size_per_gpu = self.config.rollout.log_prob_micro_batch_size

            self._is_offload_param = self.config.actor.megatron.get("param_offload", False)
            self._is_offload_grad = self.config.actor.megatron.get("grad_offload", False)
            self._is_offload_optimizer = self.config.actor.megatron.get("optimizer_offload", False)
        elif self._is_ref:
            if self.config.ref.get("log_prob_micro_batch_size", None):
                self.config.ref.log_prob_micro_batch_size //= mpu.get_data_parallel_world_size()
                self.config.ref.log_prob_micro_batch_size_per_gpu = self.config.ref.log_prob_micro_batch_size
            else:
                assert self.config.ref.get("log_prob_micro_batch_size_per_gpu", None) is not None, "Please note that in the ref policy configuration, `log_prob_micro_batch_size_per_gpu` and `log_prob_micro_batch_size` should not be None at the same time."
            self._ref_is_offload_param = self.config.ref.megatron.get("param_offload", False)

    def _build_model_optimizer(self, model_path, optim_config, override_model_config, override_transformer_config):
        from megatron.core.models.gpt.gpt_model import ModelType

        from siirl.utils.megatron.optimizer import get_megatron_optimizer
        from siirl.utils.megatron.megatron_utils import get_model, init_megatron_optim_config
        from siirl.utils.model_utils.model import get_generation_config, print_model_size

        self._init_hf_config_and_tf_config(model_path, model_path, self.dtype, override_model_config, override_transformer_config, self.config.model.get("trust_remote_code", False))
        self.generation_config = get_generation_config(self.local_path)

        def megatron_actor_model_provider(pre_process, post_process):
            from siirl.models.mcore import init_mcore_model

            parallel_model = init_mcore_model(self.tf_config, self.hf_config, pre_process, post_process, share_embeddings_and_output_weights=self.share_embeddings_and_output_weights, value=False, freeze_moe_router=override_model_config.get("moe_config", {}).get("freeze_moe_router", False))
            parallel_model.to(get_device_name())
            return parallel_model

        # Step 3: initialize the megatron model
        if self._is_actor and self._is_rollout:
            actor_module = get_model(
                megatron_actor_model_provider,
                wrap_with_ddp=True,
                use_distributed_optimizer=self.config.actor.megatron.use_distributed_optimizer,
            )
            print(f"actor_module: {len(actor_module)}")
            if self.config.actor.load_weight:
                if self.config.actor.megatron.use_dist_checkpointing:
                    load_mcore_dist_weights(actor_module, self.config.actor.megatron.dist_checkpointing_path, is_value_model=False)
                else:
                    load_megatron_gptmodel_weights(self.config, self.hf_config, actor_module, params_dtype=self.dtype, is_value_model=False)

            if self.rank == 0:
                print_model_size(actor_module[0])
            log_gpu_memory_usage("After MegatronPPOActor init", logger=logger)
        elif self._is_ref:
            print(f"self.config.ref.load_weight: {self.config.ref.load_weight}")
            ref_module = get_model(
                model_provider_func=megatron_actor_model_provider,
                model_type=ModelType.encoder_or_decoder,
                wrap_with_ddp=False,
                use_distributed_optimizer=self.config.ref.megatron.use_distributed_optimizer,
            )
            # ref_module = nn.ModuleList(ref_module)

            if self.config.ref.load_weight:  # should align with the actor:
                assert self.config.actor.load_weight == self.config.ref.load_weight
                print("load ref weight start")
                if self.config.ref.megatron.use_dist_checkpointing:
                    load_mcore_dist_weights(ref_module, self.config.ref.megatron.dist_checkpointing_path, is_value_model=False)
                else:
                    load_megatron_gptmodel_weights(self.config, self.hf_config, ref_module, params_dtype=self.dtype, is_value_model=False)
            log_gpu_memory_usage("After ref module init", logger=logger)
            return ref_module, self.hf_config

        # TODO: add more optimizer args into config
        if self._is_actor:
            optim_config = init_megatron_optim_config(optim_config)
            actor_optimizer = get_megatron_optimizer(model=actor_module, config=optim_config)
        else:
            optim_config = None
            actor_optimizer = None

        log_gpu_memory_usage("After actor optimizer init", logger=logger)

        return actor_module, actor_optimizer, self.hf_config, optim_config

    def _build_rollout(self, trust_remote_code=False):
        from torch.distributed.device_mesh import init_device_mesh

        layer_name_mapping = {
            "qkv_layer_name": "self_attention.linear_qkv.",
            "gate_proj_layer_name": "linear_fc1.weight",
        }
        if self.config.rollout.name == "vllm":
            from torch.distributed.device_mesh import init_device_mesh

            from siirl.workers.rollout.vllm_rollout import vllm_mode, vLLMRollout
            from siirl.workers.sharding_manager.megatron_vllm import MegatronVLLMShardingManager

            # NOTE(sgm): If the QKV and gate_up projection layer are concate together in actor,
            # we will reorganize their weight format when resharding from actor to rollout.

            infer_tp = self.config.rollout.tensor_model_parallel_size
            dp = self.world_size // infer_tp
            assert self.world_size % infer_tp == 0, f"rollout world_size: {self.world_size} is not divisible by infer_tp: {infer_tp}"
            rollout_device_mesh = init_device_mesh(get_device_name(), mesh_shape=(dp, infer_tp), mesh_dim_names=["dp", "infer_tp"])
            log_gpu_memory_usage("Before building vllm rollout", logger=None)

            local_path = copy_to_local(self.config.model.path, use_shm=self.config.model.get("use_shm", False))
            if vllm_mode == "customized":
                rollout = vLLMRollout(
                    actor_module=self.actor_module,
                    config=self.config.rollout,
                    tokenizer=self.tokenizer,
                    model_hf_config=self.actor_model_config,
                )
            elif vllm_mode == "spmd":
                rollout = vLLMRollout(
                    model_path=local_path,
                    config=self.config.rollout,
                    tokenizer=self.tokenizer,
                    model_hf_config=self.actor_model_config,
                    device_mesh=rollout_device_mesh,
                    trust_remote_code=trust_remote_code,
                )
            log_gpu_memory_usage("After building vllm rollout", logger=logger)

            # perform weight resharding between actor and rollout
            from siirl.models.mcore import get_mcore_weight_converter

            weight_converter = get_mcore_weight_converter(self.actor_model_config, self.dtype)
            sharding_manager = MegatronVLLMShardingManager(
                inference_engine=rollout.inference_engine,
                model_config=self.actor_model_config,
                transformer_config=self.tf_config,
                layer_name_mapping=layer_name_mapping,
                actor_module=self.actor.actor_module,
                weight_converter=weight_converter,
            )
            log_gpu_memory_usage("After building sharding manager", logger=logger)

        elif self.config.rollout.name in ["sglang", "sglang_async"]:
            if self.config.rollout.name == "sglang_async":
                warnings.warn(
                    "'sglang_async' has been deprecated and merged into 'sglang'. Please use 'sglang' going forward.",
                    DeprecationWarning,
                    stacklevel=2,
                )
            from siirl.workers.rollout.sglang_rollout import SGLangRollout

            # NOTE(linjunrong): Due to recent fp8 support in SGLang. Now importing any symbol relate to SGLang's model_runner would check CUDA device capability.
            # However, due to siirl's setting, the main process of ray can not find any CUDA device, which would potentially lead to:
            # "RuntimeError: No CUDA GPUs are available".
            # For this reason, sharding_manager.__init__ should not import FSDPSGLangShardingManager and we import it here use the abs path.
            # check: https://github.com/sgl-project/sglang/blob/00f42707eaddfc2c0528e5b1e0094025c640b7a0/python/sglang/srt/layers/quantization/fp8_utils.py#L76
            from siirl.workers.sharding_manager.megatron_sglang import MegatronSGLangShardingManager

            infer_tp = self.config.rollout.tensor_model_parallel_size
            dp = self.world_size // infer_tp
            assert self.world_size % infer_tp == 0, f"rollout world_size: {self.world_size} is not divisible by infer_tp: {infer_tp}"
            rollout_device_mesh = init_device_mesh("cpu", mesh_shape=(dp, infer_tp, 1), mesh_dim_names=("dp", "tp", "pp"))

            local_path = copy_to_local(self.config.model.path)
            log_gpu_memory_usage(f"Before building {self.config.rollout.name} rollout", logger=None)
            rollout = SGLangRollout(
                actor_module=local_path,
                config=self.config.rollout,
                tokenizer=self.tokenizer,
                model_hf_config=self.actor_model_config,
                trust_remote_code=trust_remote_code,
                device_mesh=rollout_device_mesh,
            )
            log_gpu_memory_usage(f"After building {self.config.rollout.name} rollout", logger=None)

            from siirl.models.mcore import get_mcore_weight_converter

            weight_converter = get_mcore_weight_converter(self.actor_model_config, self.dtype)
            sharding_manager = MegatronSGLangShardingManager(
                actor_module=self.actor.actor_module,
                inference_engine=rollout._engine,
                model_config=self.actor_model_config,
                transformer_config=self.tf_config,
                layer_name_mapping=layer_name_mapping,
                weight_converter=weight_converter,
                device_mesh=rollout_device_mesh,
            )
            log_gpu_memory_usage("After building sharding manager", logger=logger)
        else:
            raise NotImplementedError("Only vllmRollout is supported with Megatron now")
        print(f"rollout and sharding manager init done sharding_manager: {sharding_manager}")
        return rollout, sharding_manager

    def init_model(self):
        if self.config.model.get("external_lib", None) is not None:
            # This is used to import external_lib into the huggingface systems
            import importlib

            importlib.import_module(self.config.model.external_lib)

        from omegaconf import OmegaConf

        from siirl.utils.model_utils.torch_dtypes import PrecisionType

        override_model_config = OmegaConf.to_container(self.config.model.get("override_config", OmegaConf.create()))
        if self._is_actor:
            override_transformer_config = OmegaConf.to_container(self.config.actor.megatron.get("override_transformer_config", OmegaConf.create()), resolve=True)
        elif self._is_ref:
            override_transformer_config = OmegaConf.to_container(self.config.ref.megatron.get("override_transformer_config", OmegaConf.create()), resolve=True)
        else:
            override_transformer_config = None
        self.param_dtype = torch.bfloat16
        log_gpu_memory_usage("Before init actor model and optimizer", logger=logger)
        self.dtype = PrecisionType.to_dtype(self.param_dtype)
        if self._is_actor or self._is_rollout:
            # we need the model for actor and rollout
            optim_config = self.config.actor.optim if self._is_actor else None
            self.actor_module, self.actor_optimizer, self.actor_model_config, self.actor_optim_config = self._build_model_optimizer(
                model_path=self.config.model.path,
                optim_config=optim_config,
                override_model_config=override_model_config,
                override_transformer_config=override_transformer_config,
            )
            if self._is_offload_param:
                offload_megatron_model_to_cpu(self.actor_module)
                log_gpu_memory_usage("After offload actor params and grad during init", logger=logger)
            if self._is_offload_optimizer:
                offload_megatron_optimizer(self.actor_optimizer)
                log_gpu_memory_usage("After offload actor optimizer during init", logger=logger)

        if self._is_actor:
            self.actor = MegatronPPOActor(
                config=self.config.actor,
                model_config=self.actor_model_config,
                hf_config=self.hf_config,
                tf_config=self.tf_config,
                actor_module=self.actor_module,
                actor_optimizer=self.actor_optimizer,
            )
            log_gpu_memory_usage("After MegatronPPOActor init", logger=logger)

        if self._is_rollout:
            self.rollout, self.sharding_manager = self._build_rollout(trust_remote_code=self.config.model.get("trust_remote_code", False))
            # used for sleep/wake_up
            self.rollout.sharding_manager = self.sharding_manager
            log_gpu_memory_usage("After rollout init", logger=logger)

        if self._is_ref:
            self.ref_module, self.ref_model_config = self._build_model_optimizer(
                model_path=self.config.model.path,
                optim_config=None,
                override_model_config=override_model_config,
                override_transformer_config=override_transformer_config,
            )
            log_gpu_memory_usage("After ref model init", logger=logger)
            self.ref_policy = MegatronPPOActor(
                config=self.config.ref,
                model_config=self.ref_model_config,
                hf_config=self.hf_config,
                tf_config=self.tf_config,
                actor_module=self.ref_module,
                actor_optimizer=None,
            )
            if self._ref_is_offload_param:
                offload_megatron_model_to_cpu(self.ref_module)
                log_gpu_memory_usage("After offload ref params during init", logger=logger)

        if self._is_actor:
            self.flops_counter = FlopsCounter(self.actor_model_config)
            self.checkpoint_mananager = MegatronCheckpointManager(
                config=self.config,
                model_config=self.actor_model_config,
                role="actor",
                model=self.actor_module,
                arch=self.architectures[0],
                hf_config=self.hf_config,
                param_dtype=self.param_dtype,
                share_embeddings_and_output_weights=self.share_embeddings_and_output_weights,
                tokenizer=self.tokenizer,
                optimizer=self.actor_optimizer,
                use_distributed_optimizer=self.config.actor.megatron.use_distributed_optimizer,
                checkpoint_contents=self.config.actor.checkpoint.contents,
            )
        get_torch_device().empty_cache()
        log_gpu_memory_usage("After init_model finish", logger=logger)

    @GPUMemoryLogger(role="update_actor", logger=logger)
    def update_actor(self, data: DataProto):
        assert self._is_actor
        if self._is_offload_param:
            load_megatron_model_to_gpu(self.actor_module)
            log_gpu_memory_usage("After load actor params and grad during update_actor", logger=logger)
        if self._is_offload_optimizer:
            load_megatron_optimizer(self.actor_optimizer)
            log_gpu_memory_usage("After load actor optimizer during update_actor", logger=logger)
        data.batch = data.batch.to(get_device_name())

        micro_batch_size = self.config.actor.ppo_micro_batch_size_per_gpu
        data.meta_info["micro_batch_size"] = micro_batch_size
        dataloader = self.actor.make_minibatch_iterator(data=data)
        with Timer(name="update_policy", logger=None) as timer:
            metrics = self.actor.update_policy(dataloader=dataloader)
        delta_time = timer.last
        global_num_tokens = data.meta_info["global_token_num"]
        estimated_flops, promised_flops = self.flops_counter.estimate_flops(global_num_tokens, delta_time)
        metrics["perf/mfu/actor"] = estimated_flops * self.config.actor.ppo_epochs / promised_flops / self.world_size

        # TODO: here, we should return all metrics
        output = DataProto(meta_info={"metrics": metrics})
        output = output.to("cpu")

        if self._is_offload_param:
            offload_megatron_model_to_cpu(self.actor_module)
            log_gpu_memory_usage("After offload actor params and grad during update_actor", logger=logger)
        if self._is_offload_optimizer:
            offload_megatron_optimizer(self.actor_optimizer)
            log_gpu_memory_usage("After offload actor optimizer during update_actor", logger=logger)

        get_torch_device().empty_cache()
        return output

    @GPUMemoryLogger(role="generate_sequences", logger=logger)
    def generate_sequences(self, prompts: DataProto):
        assert self._is_rollout
        if self._is_offload_param:
            load_megatron_model_to_gpu(self.actor_module)
            log_gpu_memory_usage("After load actor params during generate_sequences", logger=logger)
        prompts.batch = prompts.batch.to(get_device_name())
        meta_info = {
            "eos_token_id": self.generation_config.eos_token_id if self.generation_config is not None else self.tokenizer.eos_token_id,
            "pad_token_id": self.generation_config.pad_token_id if self.generation_config is not None else self.tokenizer.pad_token_id,
        }
        prompts.meta_info.update(meta_info)
        if self._is_offload_optimizer:
            offload_megatron_optimizer(self.actor_optimizer)

        with self.sharding_manager:
            if self._is_offload_param:
                offload_megatron_model_to_cpu(self.actor_module)
            log_gpu_memory_usage("After entering sharding manager", logger=logger)

            # (zhangchi.usc1992) wake up kv cache here. Currently only support vllm.
            # Will support sglang once separate wakeup of model weights and kv cache is supported
            # This API should be exposed by the rollout. Will rewrite this part when we refactor after v0.4 release.
            # Currently, we hack here to support running large models (QWen3-236b and DeepSeek-671b)
            if self.config.rollout.name == "vllm":
                import inspect

                if "tags" in inspect.signature(self.rollout.inference_engine.wake_up).parameters:
                    self.rollout.inference_engine.wake_up(tags=["kv_cache"])

            prompts = self.sharding_manager.preprocess_data(prompts)
            output = self.rollout.generate_sequences(prompts=prompts)
            output = self.sharding_manager.postprocess_data(output)

        output = output.to("cpu")
        # clear kv cache
        get_torch_device().empty_cache()
        return output

    @GPUMemoryLogger(role="compute_ref_log_prob", logger=logger)
    def compute_ref_log_prob(self, data: DataProto):
        assert self._is_ref
        if self._ref_is_offload_param:
            load_megatron_model_to_gpu(self.ref_module, load_grad=False)
            log_gpu_memory_usage("After load ref params and grad during compute_ref_log_prob", logger=logger)
        micro_batch_size = self.config.ref.log_prob_micro_batch_size_per_gpu
        data.meta_info["micro_batch_size"] = micro_batch_size
        data.meta_info["max_token_len"] = self.config.ref.log_prob_max_token_len_per_gpu
        data.meta_info["use_dynamic_bsz"] = self.config.ref.log_prob_use_dynamic_bsz
        data.meta_info["temperature"] = self.config.rollout.temperature
        data = data.to(get_device_id())
        output, _ = self.ref_policy.compute_log_prob(data=data, calculate_entropy=False)
        output = DataProto.from_dict(tensors={"ref_log_prob": output})
        output = output.to("cpu")
        if self._ref_is_offload_param:
            offload_megatron_model_to_cpu(self.ref_module)
            log_gpu_memory_usage("After offload ref params and grad during compute_ref_log_prob", logger=logger)
        get_torch_device().empty_cache()
        return output

    @GPUMemoryLogger(role="compute_log_prob", logger=logger)
    def compute_log_prob(self, data: DataProto):
        assert self._is_actor
        if self._is_offload_param:
            load_megatron_model_to_gpu(self.actor_module, load_grad=False)
            log_gpu_memory_usage("After load actor params and grad during compute_log_prob", logger=logger)
        # we should always recompute old_log_probs when it is HybridEngine
        data.meta_info["micro_batch_size"] = self.config.rollout.log_prob_micro_batch_size_per_gpu
        data.meta_info["max_token_len"] = self.config.rollout.log_prob_max_token_len_per_gpu
        data.meta_info["use_dynamic_bsz"] = self.config.rollout.log_prob_use_dynamic_bsz
        data.meta_info["temperature"] = self.config.rollout.temperature
        data = data.to(get_device_id())
        output, entropys = self.actor.compute_log_prob(data=data, calculate_entropy=True)
        output = DataProto.from_dict(tensors={"old_log_probs": output, "entropys": entropys}, meta_info={"temperature": self.config.rollout.temperature})
        output = output.to("cpu")
        # clear kv cache
        if self._is_offload_param:
            offload_megatron_model_to_cpu(self.actor_module)
            log_gpu_memory_usage("After offload actor params and grad during compute_log_prob", logger=logger)
        get_torch_device().empty_cache()
        return output

    def load_checkpoint(self, checkpoint_path, hdfs_path=None, del_local_after_load=True):
        if self._is_offload_param:
            load_megatron_model_to_gpu(self.actor_module)
        self.checkpoint_mananager.load_checkpoint(local_path=checkpoint_path, hdfs_path=hdfs_path, del_local_after_load=del_local_after_load)
        if self._is_offload_param:
            offload_megatron_model_to_cpu(self.actor_module)
        if self._is_offload_optimizer:
            offload_megatron_optimizer(self.actor_optimizer)

    def load_pretrained_model(self, checkpoint_path, del_local_after_load=True):
        pass

    def save_checkpoint(self, checkpoint_path, hdfs_path=None, global_step=0, max_ckpt_to_keep=None):
        if self._is_offload_param:
            load_megatron_model_to_gpu(self.actor_module)
        self.checkpoint_mananager.save_checkpoint(local_path=checkpoint_path, hdfs_path=hdfs_path, global_step=global_step, max_ckpt_to_keep=max_ckpt_to_keep)
        torch.distributed.barrier()
        if self._is_offload_param:
            offload_megatron_model_to_cpu(self.actor_module)


class AsyncActorRolloutRefWorker(ActorRolloutRefWorker):
    def _build_rollout(self, trust_remote_code=False):
        rollout, rollout_sharding_manager = super()._build_rollout(trust_remote_code)

        # NOTE: rollout is not actually initialized here, it's deferred
        # to be initialized by AsyncvLLMServer.

        self.vllm_tp_size = self.config.rollout.tensor_model_parallel_size
        self.vllm_dp_rank = int(os.environ["RANK"]) // self.vllm_tp_size
        self.vllm_tp_rank = int(os.environ["RANK"]) % self.vllm_tp_size

        # used for sleep/wake_up
        rollout.sharding_manager = rollout_sharding_manager

        return rollout, rollout_sharding_manager

    def execute_method(self, method: Union[str, bytes], *args, **kwargs):
        """Called by ExternalRayDistributedExecutor collective_rpc."""
        if self.vllm_tp_rank == 0 and method != "execute_model":
            print(f"[DP={self.vllm_dp_rank},TP={self.vllm_tp_rank}] execute_method: {method if isinstance(method, str) else 'Callable'}")
        return self.rollout.execute_method(method, *args, **kwargs)

    async def chat_completion(self, json_request):
        ret = await self.rollout.chat_completion(json_request)
        return ret

    async def wake_up(self):
        await self.rollout.wake_up()
        # return something to block the caller
        return True

    async def sleep(self):
        await self.rollout.sleep()
        # return something to block the caller
        return True


class CriticWorker(MegatronWorker):
    def __init__(self, config):
        super().__init__()
        self.config = config

        # NOTE(sgm): We utilize colocate WorkerGroup by default.
        # As a result, Workers for different model share the same process.
        # Therefore, we only require one distribute initialization.
        # To utilize different parallel startegy in different models:
        # 1, users should disable WorkerDict; 2.assign different ResourcePool to different models,
        # 3. and apply the following patch in ray==2.10, https://github.com/ray-project/ray/pull/44385
        if not torch.distributed.is_initialized():
            rank = int(os.environ["LOCAL_RANK"])
            torch.distributed.init_process_group(backend=get_nccl_backend())
            get_torch_device().set_device(rank)

            if self.config.megatron.sequence_parallel:
                os.environ["CUDA_DEVICE_MAX_CONNECTIONS"] = "1"
            mpu.initialize_model_parallel(
                tensor_model_parallel_size=self.config.megatron.tensor_model_parallel_size,
                pipeline_model_parallel_size=self.config.megatron.pipeline_model_parallel_size,
                virtual_pipeline_model_parallel_size=self.config.megatron.virtual_pipeline_model_parallel_size,
                pipeline_model_parallel_split_rank=None,
                use_sharp=False,
                context_parallel_size=self.config.megatron.context_parallel_size,
                expert_model_parallel_size=self.config.megatron.expert_model_parallel_size,
                expert_tensor_parallel_size=self.config.megatron.expert_tensor_parallel_size,
                nccl_communicator_config_path=None,
            )

        set_random_seed(seed=self.config.megatron.seed)

        # set FSDP offload params
        self._is_offload_param = self.config.megatron.param_offload
        self._is_offload_optimizer = self.config.megatron.optimizer_offload

        # normalize config
        self.config.ppo_mini_batch_size *= self.config.rollout_n
        self.config.ppo_mini_batch_size //= mpu.get_data_parallel_world_size()
        if self.config.get("ppo_micro_batch_size", None):
            self.config.ppo_micro_batch_size //= mpu.get_data_parallel_world_size()
            self.config.ppo_micro_batch_size_per_gpu = self.config.ppo_micro_batch_size

        # TODO(sgm): support critic model offload

    def _build_critic_model_optimizer(self, model_path, optim_config, override_model_config, override_transformer_config, override_ddp_config):
        from siirl.utils.megatron.optimizer import get_megatron_optimizer, get_megatron_optimizer_param_scheduler
        from siirl.utils.megatron.megatron_utils import init_megatron_optim_config
        from siirl.utils.model_utils.model import print_model_size
        from siirl.utils.megatron.megatron_utils import McoreModuleWrapperConfig, make_megatron_module

        self._init_hf_config_and_tf_config(
            model_path, 
            model_path, 
            self.dtype, 
            override_model_config, 
            override_transformer_config, 
            self.config.model.trust_remote_code,
            self.config.megatron.use_mbridge,
        )

<<<<<<< HEAD
        self._init_hf_config_and_tf_config(model_path, self.config.model.tokenizer_path, self.dtype, override_model_config, override_transformer_config, self.config.model.get("trust_remote_code", False))

        def megatron_critic_model_provider(pre_process, post_process):
            from siirl.models.mcore import init_mcore_model

            parallel_model = init_mcore_model(self.tf_config, self.hf_config, pre_process, post_process, share_embeddings_and_output_weights=False, value=True, freeze_moe_router=override_model_config.get("moe_config", {}).get("freeze_moe_router", False))
            parallel_model.to(get_device_name())
            return parallel_model

        # Step 3: initialize the megatron model
        critic_module = get_model(
            model_provider_func=megatron_critic_model_provider,
            model_type=ModelType.encoder_or_decoder,
=======
        wrap_config = McoreModuleWrapperConfig(
            is_value_model=True,  # critic is value model
            share_embeddings_and_output_weights=False,
>>>>>>> f35ff00f
            wrap_with_ddp=True,
            use_distributed_optimizer=self.config.megatron.use_distributed_optimizer,
        )
        critic_module = make_megatron_module(
            wrap_config=wrap_config,
            tf_config=self.tf_config,
            hf_config=self.hf_config,
            bridge=self.bridge,
            override_model_config=override_model_config,
            override_ddp_config=override_ddp_config,
        )

        # note that here critic_module will be a list to be compatible with the construction of interleaved pp (vpp).
        # but here, we do not use pp (vpp) yet. For simplicity, we remove the list
        # critic_module = nn.ModuleList(critic_module)

        if self.config.load_weight:
            t0 = time.time()
            if self.config.megatron.use_dist_checkpointing:
                load_mcore_dist_weights(
                    critic_module, self.config.megatron.dist_checkpointing_path, is_value_model=True
                )
            else:
                if self.bridge is not None:
                    local_model_path = get_hf_model_path(self.config)
                    self.bridge.load_weights(critic_module, local_model_path)
                else:
                    load_megatron_gptmodel_weights(
                        self.config, self.hf_config, critic_module, params_dtype=self.dtype, is_value_model=True
                    )
            t1 = time.time()
            if torch.distributed.get_rank() == 0:
                print(f"critic load_weight time: {t1 - t0}")
        if self.rank == 0:
            print_model_size(critic_module[0])

        # TODO: add more optimizer args into config
        optim_config_megatron = init_megatron_optim_config(optim_config)
        critic_optimizer = get_megatron_optimizer(model=critic_module, config=optim_config_megatron)
        critic_optimizer_scheduler = get_megatron_optimizer_param_scheduler(
            optimizer=critic_optimizer, config=optim_config
        )
        get_torch_device().empty_cache()
        return critic_module, critic_optimizer, critic_optimizer_scheduler, self.hf_config, optim_config

    def init_model(self):
        # create critic
        from omegaconf import OmegaConf

        from siirl.utils.model_utils.torch_dtypes import PrecisionType

<<<<<<< HEAD
        if self.config.model.get("external_lib", None) is not None:
            # This is used to import external_lib into the huggingface systems
            import importlib

            importlib.import_module(self.config.model.external_lib)
        override_model_config = OmegaConf.to_container(self.config.model.get("override_config", OmegaConf.create()))
        override_transformer_config = OmegaConf.to_container(self.config.megatron.get("override_transformer_config", OmegaConf.create()), resolve=True)
=======
        if not override_transformer_config:
            override_transformer_config = OmegaConf.create()
        
        override_ddp_config = self.config.megatron.override_ddp_config
        if not override_ddp_config:
            override_ddp_config = OmegaConf.create()
        
>>>>>>> f35ff00f
        self.param_dtype = torch.bfloat16
        self.dtype = PrecisionType.to_dtype(self.param_dtype)
        self.critic_module, self.critic_optimizer, self.critic_optimizer_scheduler, self.critic_model_config, critic_optimizer_config = self._build_critic_model_optimizer(
            model_path=self.config.model.path,
            optim_config=self.config.optim,
            override_model_config=override_model_config,
            override_transformer_config=override_transformer_config,
            override_ddp_config=override_ddp_config,
        )
        if self._is_offload_param:
            offload_megatron_model_to_cpu(self.critic_module)
        if self._is_offload_optimizer:
            offload_megatron_optimizer(self.critic_optimizer)

        self.critic = MegatronPPOCritic(
            config=self.config,
            model_config=self.critic_model_config,
            hf_config=self.hf_config,
            tf_config=self.tf_config,
            critic_module=self.critic_module,
            critic_optimizer=self.critic_optimizer,
            critic_optimizer_config=critic_optimizer_config,
        )
        self.flops_counter = FlopsCounter(self.critic_model_config)
        self.checkpoint_mananager = MegatronCheckpointManager(
            config=self.config,
            checkpoint_config=self.config.checkpoint,
            model_config=self.critic_model_config,
            transformer_config=self.tf_config,
            role="critic",
            model=self.critic_module,
            arch=self.architectures[0],
            hf_config=self.hf_config,
            param_dtype=self.param_dtype,
            share_embeddings_and_output_weights=False,
            processing_class=self.processor if self.processor is not None else self.tokenizer,
            optimizer=self.critic_optimizer,
            optimizer_scheduler=self.critic_optimizer_scheduler,
            use_distributed_optimizer=self.config.megatron.use_distributed_optimizer,
            use_checkpoint_opt_param_scheduler=self.config.optim.use_checkpoint_opt_param_scheduler,
            bridge=self.bridge,
            use_dist_checkpointing=self.config.megatron.use_dist_checkpointing,
        )

    def compute_values(self, data: DataProto):
        micro_batch_size = self.config.ppo_micro_batch_size_per_gpu
        data.meta_info["micro_batch_size"] = micro_batch_size
        data.meta_info["max_token_len"] = self.config.forward_max_token_len_per_gpu
        data.meta_info["use_dynamic_bsz"] = self.config.use_dynamic_bsz
        data = data.to(get_device_id())
        if self._is_offload_param:
            load_megatron_model_to_gpu(self.critic_module)
        values = self.critic.compute_values(data=data)
        output = DataProto.from_dict(tensors={"values": values})
        output = output.to("cpu")
        if self._is_offload_param:
            offload_megatron_model_to_cpu(self.critic_module)
        return output

    def update_critic(self, data: DataProto):
        data = data.to(get_device_id())

        if self._is_offload_param:
            load_megatron_model_to_gpu(self.critic_module)
        if self._is_offload_optimizer:
            load_megatron_optimizer(self.critic_optimizer)

        dataloader = self.critic.make_minibatch_iterator(data)
        with Timer(name="update_critic", logger=None) as timer:
            metrics = self.critic.update_critic(dataloader=dataloader)
        delta_time = timer.last
        global_num_tokens = data.meta_info["global_token_num"]
        estimated_flops, promised_flops = self.flops_counter.estimate_flops(global_num_tokens, delta_time)
        metrics["perf/mfu/critic"] = estimated_flops * self.config.ppo_epochs / promised_flops / self.world_size
        output = DataProto(batch=None, meta_info={"metrics": metrics})

        if self._is_offload_param:
            offload_megatron_model_to_cpu(self.critic_module)
        if self._is_offload_optimizer:
            offload_megatron_optimizer(self.critic_optimizer)
        output = output.to("cpu")
        return output

    def load_checkpoint(self, checkpoint_path, hdfs_path=None, del_local_after_load=True):
        if self._is_offload_param:
            load_megatron_model_to_gpu(self.critic_module)
        self.checkpoint_mananager.load_checkpoint(local_path=checkpoint_path, hdfs_path=hdfs_path, del_local_after_load=del_local_after_load)
        if self._is_offload_param:
            offload_megatron_model_to_cpu(self.critic_module)
        if self._is_offload_optimizer:
            offload_megatron_optimizer(self.critic_optimizer)

    def save_checkpoint(self, checkpoint_path, hdfs_path=None, global_steps=0, max_ckpt_to_keep=None):
        if self._is_offload_param:
            load_megatron_model_to_gpu(self.critic_module)
        self.checkpoint_mananager.save_checkpoint(local_path=checkpoint_path, hdfs_path=hdfs_path, global_step=global_steps, max_ckpt_to_keep=max_ckpt_to_keep)
        if self._is_offload_param:
            offload_megatron_model_to_cpu(self.critic_module)


class RewardModelWorker(MegatronWorker):
    """
    Note that we only implement the reward model that is subclass of AutoModelForSequenceClassification.
    """

    def __init__(self, config):
        super().__init__()
        self.config = config

        # NOTE(sgm): We utilize colocate WorkerGroup by default.
        # As a result, Workers for different model share the same process.
        # Therefore, we only require one distribute initialization.
        # To utilize different parallel startegy in different models:
        # 1, users should disable WorkerDict; 2.assign different ResourcePool to different models,
        # 3. and apply the following patch in ray==2.10, https://github.com/ray-project/ray/pull/44385
        if not torch.distributed.is_initialized():
            rank = int(os.environ["LOCAL_RANK"])
            torch.distributed.init_process_group(backend=get_nccl_backend())
            get_torch_device().set_device(rank)

            if self.config.megatron.sequence_parallel:
                os.environ["CUDA_DEVICE_MAX_CONNECTIONS"] = "1"
            mpu.initialize_model_parallel(
                tensor_model_parallel_size=self.config.megatron.tensor_model_parallel_size,
                pipeline_model_parallel_size=self.config.megatron.pipeline_model_parallel_size,
                virtual_pipeline_model_parallel_size=self.config.megatron.virtual_pipeline_model_parallel_size,
                pipeline_model_parallel_split_rank=None,
                use_sharp=False,
                context_parallel_size=self.config.megatron.context_parallel_size,
                expert_model_parallel_size=self.config.megatron.expert_model_parallel_size,
                expert_tensor_parallel_size=self.config.megatron.expert_tensor_parallel_size,
                nccl_communicator_config_path=None,
            )

        set_random_seed(seed=self.config.megatron.seed)

        # normalize config
        if self.config.micro_batch_size is not None:
            self.config.micro_batch_size //= mpu.get_data_parallel_world_size()
            self.config.micro_batch_size_per_gpu = self.config.micro_batch_size

    def _build_rm_model(self, model_path, tokenizer, override_model_config, override_transformer_config):
<<<<<<< HEAD
        from megatron.core.models.gpt.gpt_model import ModelType

        from siirl.utils.megatron.megatron_utils import get_model

        self._init_hf_config_and_tf_config(model_path, tokenizer, self.dtype, override_model_config, override_transformer_config, self.config.model.get("trust_remote_code", False))

        def megatron_rm_model_provider(pre_process, post_process):
            from siirl.models.mcore import init_mcore_model

            parallel_model = init_mcore_model(
                self.tf_config,
                self.hf_config,
                pre_process,
                post_process,
                share_embeddings_and_output_weights=False,
                value=True,
            )
            parallel_model.to(get_device_name())
            return parallel_model
=======
        from siirl.utils.megatron.megatron_utils import McoreModuleWrapperConfig, make_megatron_module

        self._init_hf_config_and_tf_config(
            model_path,
            tokenizer,
            self.dtype,
            override_model_config,
            override_transformer_config,
            self.config.model.trust_remote_code,
            self.config.megatron.use_mbridge,
        )
>>>>>>> f35ff00f

        wrap_config = McoreModuleWrapperConfig(
            is_value_model=True,  # reward model is value model
            share_embeddings_and_output_weights=False,
            wrap_with_ddp=False,
            use_distributed_optimizer=self.config.megatron.use_distributed_optimizer,
        )
        reward_model = make_megatron_module(
            wrap_config=wrap_config,
            tf_config=self.tf_config,
            hf_config=self.hf_config,
            bridge=self.bridge,
            override_model_config=override_model_config,
        )

        if self.config.load_weight:
            if self.config.megatron.use_dist_checkpointing:
                load_mcore_dist_weights(reward_model, self.config.megatron.dist_checkpointing_path, is_value_model=True)
            else:
                if self.bridge is not None:
                    local_model_path = get_hf_model_path(self.config)
                    self.bridge.load_weights(reward_model, local_model_path)
                else:
                    load_megatron_gptmodel_weights(
                        self.config, self.hf_config, reward_model, params_dtype=self.dtype, is_value_model=True
                    )

        get_torch_device().empty_cache()
        return reward_model, self.hf_config

    def init_model(self):
        # create critic
        from omegaconf import OmegaConf

        from siirl.utils.model_utils.torch_dtypes import PrecisionType

        if self.config.model.get("external_lib", None) is not None:
            # This is used to import external_lib into the huggingface systems
            import importlib

            importlib.import_module(self.config.model.external_lib)
        override_model_config = OmegaConf.to_container(self.config.model.get("override_config", OmegaConf.create()))
        override_transformer_config = OmegaConf.to_container(self.config.megatron.get("override_transformer_config", OmegaConf.create()), resolve=True)

        use_shm = self.config.model.get("use_shm", False)
        sft_tokenizer_local_path = copy_to_local(self.config.model.input_tokenizer, use_shm=use_shm)
        sft_tokenizer = hf_tokenizer(sft_tokenizer_local_path)
        rm_tokenizer_path = self.config.model.get("rm_tokenizer", None)
        rm_tokenizer = None
        if rm_tokenizer_path is not None:
            rm_tokenizer_local_path = copy_to_local(rm_tokenizer_path, use_shm=use_shm)
            rm_tokenizer = hf_tokenizer(rm_tokenizer_local_path, trust_remote_code=self.config.model.get("trust_remote_code", False))

        self.param_dtype = torch.bfloat16
        self.dtype = PrecisionType.to_dtype(self.param_dtype)

        reward_model_module, reward_model_config = self._build_rm_model(
            model_path=self.config.model.path,
            tokenizer=rm_tokenizer,
            override_model_config=override_model_config,
            override_transformer_config=override_transformer_config,
        )
        # FIXME(sgm): reward model param offload is implemented in MegatronRewardModel
        # should be implemented in workers
        self.rm = MegatronRewardModel(
            config=self.config,
            reward_model_module=reward_model_module,
            model_config=reward_model_config,
            hf_config=self.hf_config,
            tf_config=self.tf_config,
            sft_tokenizer=sft_tokenizer,
            rm_tokenizer=rm_tokenizer,
        )

    # TODO: reward model use itself tokenizer instead of sft tokenizer
    # the input_ids, responses, attention_mask and position_ids may be different!
    def compute_rm_score(self, data: DataProto):
        data.meta_info["micro_batch_size"] = self.config.micro_batch_size_per_gpu
        data.meta_info["max_token_len"] = self.config.forward_max_token_len_per_gpu
        data.meta_info["use_dynamic_bsz"] = self.config.use_dynamic_bsz
        data = data.to(get_device_id())
        output = self.rm.compute_reward(data)
        output = output.to("cpu")
<<<<<<< HEAD
        return output
=======
        return output


# ================================= Separated Workers =================================

IS_ACTOR_ROLLOUT_REF_INITIALIZED = False

def global_initialize_model_parallel(config: ActorRolloutRefArguments):
    # For separated workers, we use actor's megatron config for distributed model initialization
    megatron_config = config.actor.megatron
    
    rank = int(os.environ["LOCAL_RANK"])
    if not torch.distributed.is_initialized():
        torch.distributed.init_process_group(
            backend=get_nccl_backend(),
            timeout=datetime.timedelta(seconds=600),
            init_method=os.environ.get("DIST_INIT_METHOD", None),
        )
    get_torch_device().set_device(rank)

    global IS_ACTOR_ROLLOUT_REF_INITIALIZED
    if IS_ACTOR_ROLLOUT_REF_INITIALIZED:
        return

    if megatron_config.sequence_parallel:
        os.environ["CUDA_DEVICE_MAX_CONNECTIONS"] = "1"
    
    mpu.initialize_model_parallel(
            tensor_model_parallel_size=megatron_config.tensor_model_parallel_size,
            pipeline_model_parallel_size=megatron_config.pipeline_model_parallel_size,
            virtual_pipeline_model_parallel_size=megatron_config.virtual_pipeline_model_parallel_size,
            pipeline_model_parallel_split_rank=None,
            use_sharp=False,
            context_parallel_size=megatron_config.context_parallel_size,
            expert_model_parallel_size=megatron_config.expert_model_parallel_size,
            expert_tensor_parallel_size=megatron_config.expert_tensor_parallel_size,
            nccl_communicator_config_path=None,
        )    
    set_random_seed(seed=megatron_config.seed)
    
    IS_ACTOR_ROLLOUT_REF_INITIALIZED = True


class ActorWorker(MegatronWorker):
    """
    Dedicated worker for actor training
    """

    def __init__(self, config: DictConfig, process_group=None):
        # For backward compatibility, we do not seperate the hybrid configurations,
        # i.e., the `config` here is still ActorRolloutRefArguments
        assert isinstance(config, ActorRolloutRefArguments), "config of ActorWorker must be ActorRolloutRefArguments"
        super().__init__()
        self.config = config

        global_initialize_model_parallel(self.config)

        self.config.actor.ppo_mini_batch_size *= self.config.rollout.n
        self.config.actor.ppo_mini_batch_size //= mpu.get_data_parallel_world_size()
        if self.config.actor.ppo_micro_batch_size:
            self.config.actor.ppo_micro_batch_size //= mpu.get_data_parallel_world_size()
            self.config.actor.ppo_micro_batch_size_per_gpu = self.config.actor.ppo_micro_batch_size

        self._is_offload_param = self.config.actor.megatron.param_offload
        self._is_offload_grad = self.config.actor.megatron.grad_offload
        self._is_offload_optimizer = self.config.actor.megatron.optimizer_offload

    def _build_actor_model_optimizer(self, model_path, optim_config, override_model_config, override_transformer_config, override_ddp_config):
        from siirl.utils.megatron.megatron_utils import init_megatron_optim_config
        from siirl.utils.model_utils.model import print_model_size
        from siirl.utils.megatron.megatron_utils import McoreModuleWrapperConfig, make_megatron_module
        from siirl.utils.megatron.optimizer import get_megatron_optimizer, get_megatron_optimizer_param_scheduler

        self._init_hf_config_and_tf_config(
            model_path,
            model_path,
            self.dtype,
            override_model_config,
            override_transformer_config,
            self.config.model.trust_remote_code,
            self.config.actor.megatron.use_mbridge,
        )
        wrap_config = McoreModuleWrapperConfig(
            is_value_model=False,  # actor is not value model
            share_embeddings_and_output_weights=self.share_embeddings_and_output_weights,
            wrap_with_ddp=True,
            use_distributed_optimizer=self.config.actor.megatron.use_distributed_optimizer,
        )
        actor_module = make_megatron_module(
            wrap_config=wrap_config,
            tf_config=self.tf_config,
            hf_config=self.hf_config,
            bridge=self.bridge,
            override_model_config=override_model_config,
            override_ddp_config=override_ddp_config,
        )
        print(f"actor_module: {len(actor_module)}")
        if self.config.actor.load_weight:
            if self.config.actor.megatron.use_dist_checkpointing:
                load_mcore_dist_weights(
                    actor_module, self.config.actor.megatron.dist_checkpointing_path, is_value_model=False
                )
            else:
                if self.bridge is not None:
                    local_model_path = get_hf_model_path(self.config)
                    self.bridge.load_weights(actor_module, local_model_path)
                else:
                    load_megatron_gptmodel_weights(
                        self.config, self.hf_config, actor_module, params_dtype=self.dtype, is_value_model=False
                    )

        if self.rank == 0:
            print_model_size(actor_module[0])
        log_gpu_memory_usage("After MegatronPPOActor init", logger=logger)

        # TODO: add more optimizer args into config
        optim_megatron_config = init_megatron_optim_config(optim_config)
        actor_optimizer = get_megatron_optimizer(model=actor_module, config=optim_megatron_config)
        actor_optimizer_scheduler = get_megatron_optimizer_param_scheduler(
                optimizer=actor_optimizer, config=optim_config
            )

        log_gpu_memory_usage("After actor optimizer init", logger=logger)

        return actor_module, actor_optimizer, actor_optimizer_scheduler, self.hf_config, optim_config

    def init_model(self):
        import_external_libs(self.config.model.external_lib)

        override_model_config = self.config.model.override_config
        override_transformer_config = self.config.actor.megatron.override_transformer_config
        
        if not override_transformer_config:
            override_transformer_config = OmegaConf.create()
        
        override_ddp_config = self.config.actor.megatron.override_ddp_config
        if not override_ddp_config:
            override_ddp_config = OmegaConf.create()
        
        self.param_dtype = torch.bfloat16
        log_gpu_memory_usage("Before init actor model and optimizer", logger=logger)

        self.dtype = PrecisionType.to_dtype(self.param_dtype)

        # we need the model for actor
        optim_config = self.config.actor.optim
        self.actor_module, self.actor_optimizer, self.actor_optimizer_scheduler, self.actor_model_config, self.actor_optim_config = self._build_actor_model_optimizer(
            model_path=self.config.model.path,
            optim_config=optim_config,
            override_model_config=override_model_config,
            override_transformer_config=override_transformer_config,
            override_ddp_config=override_ddp_config,
        )
        if self._is_offload_param:
            offload_megatron_model_to_cpu(self.actor_module)
            log_gpu_memory_usage("After offload actor params and grad during init", logger=logger)
        if self._is_offload_optimizer:
            offload_megatron_optimizer(self.actor_optimizer)
            log_gpu_memory_usage("After offload actor optimizer during init", logger=logger)

        self.actor = MegatronPPOActor(
            config=self.config.actor,
            model_config=self.actor_model_config,
            hf_config=self.hf_config,
            tf_config=self.tf_config,
            actor_module=self.actor_module,
            actor_optimizer=self.actor_optimizer,
        )
        log_gpu_memory_usage("After MegatronPPOActor init", logger=logger)

        self.flops_counter = FlopsCounter(self.actor_model_config)
        self.checkpoint_mananager = MegatronCheckpointManager(
            config=self.config,
            checkpoint_config=self.config.actor.checkpoint,
            model_config=self.actor_model_config,
            transformer_config=self.tf_config,
            role="actor",
            model=self.actor_module,
            arch=self.architectures[0],
            hf_config=self.hf_config,
            param_dtype=self.param_dtype,
            share_embeddings_and_output_weights=self.share_embeddings_and_output_weights,
            processing_class=self.processor if self.processor is not None else self.tokenizer,
            optimizer=self.actor_optimizer,
            optimizer_scheduler=self.actor_optimizer_scheduler,
            use_distributed_optimizer=self.config.actor.megatron.use_distributed_optimizer,
            use_checkpoint_opt_param_scheduler=self.config.actor.optim.use_checkpoint_opt_param_scheduler,
            bridge=self.bridge,
            use_dist_checkpointing=self.config.actor.megatron.use_dist_checkpointing,
        )
        get_torch_device().empty_cache()
        log_gpu_memory_usage("After init_model finish", logger=logger)

    @GPUMemoryLogger(role="update_actor", logger=logger)
    def update_actor(self, data: DataProto):
        if self._is_offload_param:
            load_megatron_model_to_gpu(self.actor_module)
            log_gpu_memory_usage("After load actor params and grad during update_actor", logger=logger)
        if self._is_offload_optimizer:
            load_megatron_optimizer(self.actor_optimizer)
            log_gpu_memory_usage("After load actor optimizer during update_actor", logger=logger)
        data.batch = data.batch.to(get_device_name())

        micro_batch_size = self.config.actor.ppo_micro_batch_size_per_gpu
        data.meta_info["micro_batch_size"] = micro_batch_size
        dataloader = self.actor.make_minibatch_iterator(data=data)
        with Timer(name="update_policy", logger=None) as timer:
            metrics = self.actor.update_policy(dataloader=dataloader)
        delta_time = timer.last
        global_num_tokens = data.meta_info["global_token_num"]
        estimated_flops, promised_flops = self.flops_counter.estimate_flops(global_num_tokens, delta_time)
        metrics["perf/mfu/actor"] = estimated_flops / promised_flops
        metrics["perf/delta_time/actor"] = delta_time
        metrics["perf/max_memory_allocated_gb"] = get_torch_device().max_memory_allocated() / (1024**3)
        metrics["perf/max_memory_reserved_gb"] = get_torch_device().max_memory_reserved() / (1024**3)
        metrics["perf/cpu_memory_used_gb"] = psutil.virtual_memory().used / (1024**3)

        # TODO: here, we should return all metrics
        data.meta_info["metrics"] = metrics
        data = data.to("cpu")

        if self._is_offload_param:
            offload_megatron_model_to_cpu(self.actor_module)
            log_gpu_memory_usage("After offload actor params and grad during update_actor", logger=logger)
        if self._is_offload_optimizer:
            offload_megatron_optimizer(self.actor_optimizer)
            log_gpu_memory_usage("After offload actor optimizer during update_actor", logger=logger)

        return data

    @GPUMemoryLogger(role="compute_log_prob", logger=logger)
    def compute_log_prob(self, data: DataProto):
        torch.cuda.synchronize()
        if self._is_offload_param:
            load_megatron_model_to_gpu(self.actor_module, load_grad=False)
            log_gpu_memory_usage("After load actor params during compute_log_prob", logger=logger)

        # we should always recompute old_log_probs when it is HybridEngine
        data.meta_info["micro_batch_size"] = self.config.rollout.log_prob_micro_batch_size_per_gpu
        data.meta_info["max_token_len"] = self.config.rollout.log_prob_max_token_len_per_gpu
        data.meta_info["use_dynamic_bsz"] = self.config.rollout.log_prob_use_dynamic_bsz
        data.meta_info["temperature"] = self.config.rollout.temperature
        data = data.to(get_device_id())
        with Timer(name="compute_log_prob", logger=None) as timer:
            output, entropys = self.actor.compute_log_prob(data=data, calculate_entropy=True)
        delta_time = timer.last

        # store results of Actor old_log_probs
        data.batch["old_log_probs"] = output
        data.batch["entropys"] = entropys

        # update metrics
        metrics = {}
        global_num_tokens = data.meta_info["global_token_num"]
        estimated_flops, promised_flops = self.flops_counter.estimate_flops(global_num_tokens, delta_time)
        metrics["perf/mfu/actor_log_prob"] = estimated_flops / promised_flops
        metrics["perf/delta_time/actor_log_prob"] = delta_time
        data.meta_info["metrics"] = metrics
        data = data.to("cpu")
        # clear kv cache
        if self._is_offload_param:
            offload_megatron_model_to_cpu(self.actor_module)
            log_gpu_memory_usage("After offload actor params and grad during compute_log_prob", logger=logger)
        return data

    def load_checkpoint(self, local_path, hdfs_path=None, del_local_after_load=True):
        if self._is_offload_param:
            load_megatron_model_to_gpu(self.actor_module)
        self.checkpoint_mananager.load_checkpoint(local_path=local_path, hdfs_path=hdfs_path, del_local_after_load=del_local_after_load)
        if self._is_offload_param:
            offload_megatron_model_to_cpu(self.actor_module)
        if self._is_offload_optimizer:
            offload_megatron_optimizer(self.actor_optimizer)

    def load_pretrained_model(self, checkpoint_path, del_local_after_load=True):
        pass

    def save_checkpoint(self, local_path, hdfs_path=None, global_step=0, max_ckpt_to_keep=None):
        if self._is_offload_param:
            load_megatron_model_to_gpu(self.actor_module)
        self.checkpoint_mananager.save_checkpoint(local_path=local_path, hdfs_path=hdfs_path, global_step=global_step, max_ckpt_to_keep=max_ckpt_to_keep)
        torch.distributed.barrier()
        if self._is_offload_param:
            offload_megatron_model_to_cpu(self.actor_module)


class RolloutWorker(MegatronWorker):
    """
    Dedicated worker for rollout inference
    """

    def __init__(self, config: DictConfig, process_group=None):
        # For backward compatibility, we do not seperate the hybrid configurations,
        # i.e., the `config` here is still ActorRolloutRefArguments
        assert isinstance(config, ActorRolloutRefArguments), "config of RolloutWorker must be ActorRolloutRefArguments"
        super().__init__()
        self.config = config

        # normalize rollout config
        global_initialize_model_parallel(self.config)

        if self.config.rollout.log_prob_micro_batch_size:
            self.config.rollout.log_prob_micro_batch_size //= mpu.get_data_parallel_world_size()
            self.config.rollout.log_prob_micro_batch_size_per_gpu = self.config.rollout.log_prob_micro_batch_size
        
        self.device_mesh = None

    def _build_rollout(self, trust_remote_code=False):
        from torch.distributed.device_mesh import init_device_mesh
        infer_tp = self.config.rollout.tensor_model_parallel_size
        dp = self.world_size // infer_tp
        assert self.world_size % infer_tp == 0, f"rollout world_size: {self.world_size} is not divisible by infer_tp: {infer_tp}"

        if self.config.rollout.name == "vllm":
            from siirl.workers.rollout.vllm_rollout import vLLMRollout
            # NOTE(sgm): If the QKV and gate_up projection layer are concate together in actor,
            # we will reorganize their weight format when resharding from actor to rollout.
            rollout_device_mesh = init_device_mesh(get_device_name(), mesh_shape=(dp, infer_tp), mesh_dim_names=["dp", "infer_tp"])
            self.device_mesh = rollout_device_mesh
            log_gpu_memory_usage("Before building vllm rollout", logger=None)
            # local_path = copy_to_local(self.config.model.path, use_shm=self.config.model.use_shm)
            rollout = vLLMRollout(
                model_path=self.local_path,
                config=self.config.rollout,
                tokenizer=self.tokenizer,
                model_hf_config=self.hf_config,
                device_mesh=rollout_device_mesh,
                trust_remote_code=trust_remote_code,
            )
            log_gpu_memory_usage("After building vllm rollout", logger=logger)

        elif self.config.rollout.name in ["sglang", "sglang_async"]:
            from siirl.workers.rollout.sglang_rollout import SGLangRollout
            if self.config.rollout.name == "sglang_async":
                warnings.warn(
                    "'sglang_async' has been deprecated and merged into 'sglang'. Please use 'sglang' going forward.",
                    DeprecationWarning,
                    stacklevel=2,
                )
            rollout_device_mesh = init_device_mesh("cpu", mesh_shape=(dp, infer_tp, 1), mesh_dim_names=("dp", "tp", "pp"))
            self.device_mesh = rollout_device_mesh
            # local_path = copy_to_local(self.config.model.path)
            log_gpu_memory_usage(f"Before building {self.config.rollout.name} rollout", logger=None)
            rollout = SGLangRollout(
                actor_module=self.local_path,
                config=self.config.rollout,
                tokenizer=self.tokenizer,
                model_hf_config=self.hf_config,
                trust_remote_code=trust_remote_code,
                device_mesh=rollout_device_mesh,
            )
            log_gpu_memory_usage(f"After building {self.config.rollout.name} rollout", logger=None)
        else:
            raise NotImplementedError("Only vllmRollout and SGLangRollout are supported with Megatron now")
        
        return rollout, None

    def init_model(self):
        import_external_libs(self.config.model.external_lib)
        self.param_dtype = torch.bfloat16
        log_gpu_memory_usage("Before init rollout inference engine", logger=logger)

        self.dtype = PrecisionType.to_dtype(self.param_dtype)

        # Initialize HF config and tokenizer for inference engine setup
        from siirl.utils.model_utils.model import get_generation_config
        
        # self.local_path = copy_to_local(self.config.model.path, use_shm=self.config.model.use_shm)
        # self.tokenizer = load_tokenizer(model_args=self.config.model)['tokenizer']
        model_path = self.config.model.path
        model_override_config = self.config.model.override_config
        model_override_transformer_config = self.config.actor.megatron.override_transformer_config
        model_trust_remote_code = self.config.model.trust_remote_code
        
        self._init_hf_config_and_tf_config(
            model_path, model_path, 
            self.dtype, 
            model_override_config, 
            model_override_transformer_config, 
            model_trust_remote_code, 
            False, # mbridge is not used for rollout
        )
        
        self.generation_config = get_generation_config(self.local_path)

        # Only build the inference engine (vLLM/SGLang) - no need for Megatron model
        self.rollout, self.sharding_manager = self._build_rollout(trust_remote_code=self.config.model.trust_remote_code)
        get_torch_device().empty_cache()
        log_gpu_memory_usage("After rollout init", logger=logger)

    @GPUMemoryLogger(role="generate_sequences", logger=logger)
    def generate_sequences(self, prompts: DataProto):
        prompts = prompts.to(get_device_id())
        meta_info = {
            "eos_token_id": self.generation_config.eos_token_id if self.generation_config is not None else self.tokenizer.eos_token_id,
            "pad_token_id": self.generation_config.pad_token_id if self.generation_config is not None else self.tokenizer.pad_token_id,
        }
        prompts.meta_info.update(meta_info)

        with self.sharding_manager:
            log_gpu_memory_usage("After entering sharding manager", logger=logger)
            with Timer(name="generate_sequences", logger=None) as timer:
                output = self.rollout.generate_sequences(prompts=prompts)
            delta_time = timer.last
            # Note: Add metrics for Rollout, we may use them later.
            metrics = {}
            metrics["perf/delta_time/rollout"] = delta_time
        log_gpu_memory_usage("After rollout generation", logger=logger)
        output.meta_info.update({"metrics": metrics})
        output = output.to("cpu")
        # clear kv cache
        get_torch_device().empty_cache()
        return output
    
    def set_rollout_sharding_manager(self, sharding_manager):
        self.sharding_manager = sharding_manager


class ReferenceWorker(MegatronWorker):
    """
    Dedicated worker for reference policy
    """

    def __init__(self, config: DictConfig, process_group=None):
        # For backward compatibility, we do not seperate the hybrid configurations,
        # i.e., the `config` here is still ActorRolloutRefArguments
        assert isinstance(config, ActorRolloutRefArguments), "config must be ActorRolloutRefArguments"
        super().__init__()
        self.config = config

        global_initialize_model_parallel(self.config)

        # normalize ref config
        if self.config.ref.log_prob_micro_batch_size:
            self.config.ref.log_prob_micro_batch_size //= mpu.get_data_parallel_world_size()
            self.config.ref.log_prob_micro_batch_size_per_gpu = self.config.ref.log_prob_micro_batch_size
        else:
            assert self.config.ref.log_prob_micro_batch_size_per_gpu is not None, "Please note that in the ref policy configuration, `log_prob_micro_batch_size_per_gpu` and `log_prob_micro_batch_size` should not be None at the same time."
        
        self._ref_is_offload_param = self.config.ref.megatron.param_offload

    def _build_ref_model(self, model_path, override_model_config, override_transformer_config):
        from siirl.utils.megatron.megatron_utils import McoreModuleWrapperConfig, make_megatron_module
        self._init_hf_config_and_tf_config(
            model_path,
            model_path,
            self.dtype,
            override_model_config,
            override_transformer_config,
            self.config.model.trust_remote_code,
            self.config.actor.megatron.use_mbridge,
        )
        wrap_config = McoreModuleWrapperConfig(
            is_value_model=False,  # ref is not value model
            share_embeddings_and_output_weights=self.share_embeddings_and_output_weights,
            wrap_with_ddp=False,
            use_distributed_optimizer=self.config.ref.megatron.use_distributed_optimizer,
        )
        ref_module = make_megatron_module(
            wrap_config=wrap_config,
            tf_config=self.tf_config,
            hf_config=self.hf_config,
            bridge=self.bridge,
            override_model_config=override_model_config,
        )
        if self.config.ref.load_weight:  # should align with the actor:
            assert self.config.actor.load_weight == self.config.ref.load_weight
            print("load ref weight start")
            if self.config.ref.megatron.use_dist_checkpointing:
                load_mcore_dist_weights(
                    ref_module, self.config.ref.megatron.dist_checkpointing_path, is_value_model=False
                )
            else:
                if self.bridge is not None:
                    local_model_path = get_hf_model_path(self.config)
                    self.bridge.load_weights(ref_module, local_model_path)
                else:
                    load_megatron_gptmodel_weights(
                        self.config, self.hf_config, ref_module, params_dtype=self.dtype, is_value_model=False
                    )
        log_gpu_memory_usage("After ref module init", logger=logger)
        return ref_module, self.hf_config

    def init_model(self):
        import_external_libs(self.config.model.external_lib)

        override_model_config = self.config.model.override_config
        override_transformer_config = self.config.ref.megatron.override_transformer_config
        
        if not override_transformer_config:
            override_transformer_config = OmegaConf.create()
        
        self.param_dtype = torch.bfloat16
        self.dtype = PrecisionType.to_dtype(self.param_dtype)

        log_gpu_memory_usage("Before init ref model", logger=logger)
        self.ref_module, self.ref_model_config = self._build_ref_model(
            model_path=self.config.model.path,
            override_model_config=override_model_config,
            override_transformer_config=override_transformer_config,
        )
        log_gpu_memory_usage("After init ref model", logger=logger)
        self.ref_policy = MegatronPPOActor(
            config=self.config.ref,
            model_config=self.ref_model_config,
            hf_config=self.hf_config,
            tf_config=self.tf_config,
            actor_module=self.ref_module,
            actor_optimizer=None,
        )
        if self._ref_is_offload_param:
            offload_megatron_model_to_cpu(self.ref_module)
            log_gpu_memory_usage("After offload ref params during init", logger=logger)

        self.flops_counter = FlopsCounter(self.ref_model_config)
        get_torch_device().empty_cache()
        log_gpu_memory_usage("After finish ref model init", logger=logger)

    @GPUMemoryLogger(role="compute_ref_log_prob", logger=logger)
    def compute_ref_log_prob(self, data: DataProto):
        if self._ref_is_offload_param:
            load_megatron_model_to_gpu(self.ref_module, load_grad=False)
            log_gpu_memory_usage("After load ref params and grad during compute_ref_log_prob", logger=logger)
        micro_batch_size = self.config.ref.log_prob_micro_batch_size_per_gpu
        data.meta_info["micro_batch_size"] = micro_batch_size
        data.meta_info["max_token_len"] = self.config.ref.log_prob_max_token_len_per_gpu
        data.meta_info["use_dynamic_bsz"] = self.config.ref.log_prob_use_dynamic_bsz
        data.meta_info["temperature"] = self.config.rollout.temperature
        data = data.to(get_device_id())

        with Timer(name="compute_ref_log_prob", logger=None) as timer:
            output, _ = self.ref_policy.compute_log_prob(data=data, calculate_entropy=False)
        delta_time = timer.last

        # update metrics
        metrics = {}
        global_num_tokens = data.meta_info["global_token_num"]
        estimated_flops, promised_flops = self.flops_counter.estimate_flops(global_num_tokens, delta_time)
        metrics["perf/mfu/ref"] = estimated_flops / promised_flops
        metrics["perf/delta_time/ref"] = delta_time
        data.meta_info["metrics"] = metrics
        data.batch["ref_log_prob"] = output
        data = data.to("cpu")
        if self._ref_is_offload_param:
            offload_megatron_model_to_cpu(self.ref_module)
            log_gpu_memory_usage("After offload ref params and grad during compute_ref_log_prob", logger=logger)
        return data


class AsyncRolloutWorker(RolloutWorker):
    def _build_rollout(self, trust_remote_code=False):
        rollout, rollout_sharding_manager = super()._build_rollout(trust_remote_code)

        # NOTE: rollout is not actually initialized here, it's deferred
        # to be initialized by AsyncvLLMServer.

        self.vllm_tp_size = self.config.rollout.tensor_model_parallel_size
        self.vllm_dp_rank = int(os.environ["RANK"]) // self.vllm_tp_size
        self.vllm_tp_rank = int(os.environ["RANK"]) % self.vllm_tp_size

        # used for sleep/wake_up
        rollout.sharding_manager = rollout_sharding_manager

        return rollout, rollout_sharding_manager

    def execute_method(self, method: Union[str, bytes], *args, **kwargs):
        """Called by ExternalRayDistributedExecutor collective_rpc."""
        if self.vllm_tp_rank == 0 and method != "execute_model":
            print(f"[DP={self.vllm_dp_rank},TP={self.vllm_tp_rank}] execute_method: {method if isinstance(method, str) else 'Callable'}")
        return self.rollout.execute_method(method, *args, **kwargs)

    async def chat_completion(self, json_request):
        ret = await self.rollout.chat_completion(json_request)
        return ret

    async def wake_up(self):
        await self.rollout.wake_up()
        # return something to block the caller
        return True

    async def sleep(self):
        await self.rollout.sleep()
        # return something to block the caller
        return True

    def set_rollout_sharding_manager(self, sharding_manager):
        super().set_rollout_sharding_manager(sharding_manager)
        self.rollout.sharding_manager = sharding_manager
>>>>>>> f35ff00f
<|MERGE_RESOLUTION|>--- conflicted
+++ resolved
@@ -41,13 +41,9 @@
     offload_megatron_optimizer,
 )
 from siirl.utils.extras.device import get_device_id, get_device_name, get_nccl_backend, get_torch_device
-<<<<<<< HEAD
-from siirl.utils.model_utils.model import load_mcore_dist_weights, load_megatron_gptmodel_weights
-=======
 from siirl.utils.model_utils.model import get_hf_model_path, load_mcore_dist_weights, load_megatron_gptmodel_weights
 from siirl.utils.model_utils.torch_dtypes import PrecisionType
 from siirl.utils.params.model_args import ActorRolloutRefArguments
->>>>>>> f35ff00f
 from siirl.workers.actor.megatron_actor import MegatronPPOActor
 from siirl.workers.critic.megatron_critic import MegatronPPOCritic
 from siirl.workers.reward_model.megatron.reward_model import MegatronRewardModel
@@ -644,25 +640,9 @@
             self.config.megatron.use_mbridge,
         )
 
-<<<<<<< HEAD
-        self._init_hf_config_and_tf_config(model_path, self.config.model.tokenizer_path, self.dtype, override_model_config, override_transformer_config, self.config.model.get("trust_remote_code", False))
-
-        def megatron_critic_model_provider(pre_process, post_process):
-            from siirl.models.mcore import init_mcore_model
-
-            parallel_model = init_mcore_model(self.tf_config, self.hf_config, pre_process, post_process, share_embeddings_and_output_weights=False, value=True, freeze_moe_router=override_model_config.get("moe_config", {}).get("freeze_moe_router", False))
-            parallel_model.to(get_device_name())
-            return parallel_model
-
-        # Step 3: initialize the megatron model
-        critic_module = get_model(
-            model_provider_func=megatron_critic_model_provider,
-            model_type=ModelType.encoder_or_decoder,
-=======
         wrap_config = McoreModuleWrapperConfig(
             is_value_model=True,  # critic is value model
             share_embeddings_and_output_weights=False,
->>>>>>> f35ff00f
             wrap_with_ddp=True,
             use_distributed_optimizer=self.config.megatron.use_distributed_optimizer,
         )
@@ -710,19 +690,10 @@
 
     def init_model(self):
         # create critic
-        from omegaconf import OmegaConf
-
-        from siirl.utils.model_utils.torch_dtypes import PrecisionType
-
-<<<<<<< HEAD
-        if self.config.model.get("external_lib", None) is not None:
-            # This is used to import external_lib into the huggingface systems
-            import importlib
-
-            importlib.import_module(self.config.model.external_lib)
-        override_model_config = OmegaConf.to_container(self.config.model.get("override_config", OmegaConf.create()))
-        override_transformer_config = OmegaConf.to_container(self.config.megatron.get("override_transformer_config", OmegaConf.create()), resolve=True)
-=======
+        import_external_libs(self.config.model.external_lib)
+        override_model_config = self.config.model.override_config
+        override_transformer_config = self.config.megatron.override_transformer_config
+
         if not override_transformer_config:
             override_transformer_config = OmegaConf.create()
         
@@ -730,7 +701,6 @@
         if not override_ddp_config:
             override_ddp_config = OmegaConf.create()
         
->>>>>>> f35ff00f
         self.param_dtype = torch.bfloat16
         self.dtype = PrecisionType.to_dtype(self.param_dtype)
         self.critic_module, self.critic_optimizer, self.critic_optimizer_scheduler, self.critic_model_config, critic_optimizer_config = self._build_critic_model_optimizer(
@@ -873,27 +843,6 @@
             self.config.micro_batch_size_per_gpu = self.config.micro_batch_size
 
     def _build_rm_model(self, model_path, tokenizer, override_model_config, override_transformer_config):
-<<<<<<< HEAD
-        from megatron.core.models.gpt.gpt_model import ModelType
-
-        from siirl.utils.megatron.megatron_utils import get_model
-
-        self._init_hf_config_and_tf_config(model_path, tokenizer, self.dtype, override_model_config, override_transformer_config, self.config.model.get("trust_remote_code", False))
-
-        def megatron_rm_model_provider(pre_process, post_process):
-            from siirl.models.mcore import init_mcore_model
-
-            parallel_model = init_mcore_model(
-                self.tf_config,
-                self.hf_config,
-                pre_process,
-                post_process,
-                share_embeddings_and_output_weights=False,
-                value=True,
-            )
-            parallel_model.to(get_device_name())
-            return parallel_model
-=======
         from siirl.utils.megatron.megatron_utils import McoreModuleWrapperConfig, make_megatron_module
 
         self._init_hf_config_and_tf_config(
@@ -905,7 +854,6 @@
             self.config.model.trust_remote_code,
             self.config.megatron.use_mbridge,
         )
->>>>>>> f35ff00f
 
         wrap_config = McoreModuleWrapperConfig(
             is_value_model=True,  # reward model is value model
@@ -989,9 +937,6 @@
         data = data.to(get_device_id())
         output = self.rm.compute_reward(data)
         output = output.to("cpu")
-<<<<<<< HEAD
-        return output
-=======
         return output
 
 
@@ -1579,5 +1524,4 @@
 
     def set_rollout_sharding_manager(self, sharding_manager):
         super().set_rollout_sharding_manager(sharding_manager)
-        self.rollout.sharding_manager = sharding_manager
->>>>>>> f35ff00f
+        self.rollout.sharding_manager = sharding_manager