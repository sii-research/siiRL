# Copyright 2024 Bytedance Ltd. and/or its affiliates
#
# Licensed under the Apache License, Version 2.0 (the "License");
# you may not use this file except in compliance with the License.
# You may obtain a copy of the License at
#
#     http://www.apache.org/licenses/LICENSE-2.0
#
# Unless required by applicable law or agreed to in writing, software
# distributed under the License is distributed on an "AS IS" BASIS,
# WITHOUT WARRANTIES OR CONDITIONS OF ANY KIND, either express or implied.
# See the License for the specific language governing permissions and
# limitations under the License.
"""
Megatron Actor.
In megatron actor, the differences are:
1. We only make minibatch

Note that our model doesn't have to be `MegatronModule` because we don't share embedding in the last layer
"""

import copy
import itertools
from functools import partial
from typing import Dict, Iterable

import torch
import torch.distributed
from megatron.core import parallel_state as mpu

# from megatron.core.optimizer import DistributedOptimizer
from megatron.core.optimizer import DistributedOptimizer
from megatron.core.pipeline_parallel import get_forward_backward_func
from torch import nn

from siirl import DataProto
<<<<<<< HEAD
from siirl.workers.dag_worker.core_algos import agg_loss, compute_policy_loss, kl_penalty
from siirl.utils.debug import GPUMemoryLogger
from siirl.utils.debug.profile import Profiler
from siirl.utils.extras.device import get_device_id, get_device_name
=======
from siirl.workers.dag_worker.core_algos import agg_loss, get_policy_loss_fn, kl_penalty
from siirl.utils.extras.device import get_device_id, get_torch_device
>>>>>>> f35ff00f
from siirl.utils.megatron.pipeline_parallel import make_batch_generator
from siirl.utils.megatron.tensor_parallel import vocab_parallel_entropy, vocab_parallel_log_probs_from_logits
from siirl.utils.megatron.megatron_utils import get_model_config
from siirl.utils.extras.py_functional import append_to_dict
from siirl.utils.model_utils.seqlen_balancing import get_reverse_idx, rearrange_micro_batches
from siirl.utils.model_utils.torch_functional import broadcast_dict_tensor
from siirl.workers.actor import BasePPOActor

__all__ = ["MegatronPPOActor"]


class MegatronPPOActor(BasePPOActor):
    def __init__(
        self,
        config,
        model_config,
        hf_config,
        tf_config,
        actor_module: nn.ModuleList,
        actor_optimizer: DistributedOptimizer,
    ):
        """MeagtronPPOActor class. This class implements the simple PPO logics when the model is built with Megatron.

        Args:
            config (OmegaConf): the basic config that contains the hyper-parameters of PPO Actor. It must contain

                ``ppo_micro_batch_size_per_gpu``: micro batch size when updating ppo.

                ``ppo_mini_batch_size``: minibatch size when updating ppo using the batch data.

                ``ppo_epochs``: number of epochs to update the actor using the batch data.

                ``shuffle``: whether to shuffle the data after each ppo epoch.

                ``clip_ratio``: clip ratio of the ppo algorithm. See https://arxiv.org/abs/1707.06347.

                ``entropy_coeff``: entropy coefficient of the PPO loss. See https://arxiv.org/abs/1707.06347.
            model_config (OmegaConf): model configuration. It must contains ``model_config.vocab_size`` and
                ``model_config.hidden_size``
            hf_config (PretrainedConfig): huggingface config
            tf_config (TransformerConfig): mcore transformer config
            actor_module (nn.ModuleList): actor module is a ModuleList that contains a list of nn.Module in this pp stage.
                each nn.Module in this rank holds a vpp module chunk. See https://arxiv.org/pdf/2104.04473.pdf for more details.
                The actor module has some constraints to follow in order to use the updating logics implemented here

                1. It must implement unpad_input before any computation and pad_input after all the computation. Remove padding is an
                optimization that removes the padding tokens. See unpad_input and pad_input function in flash-attn
                (https://github.com/Dao-AILab/flash-attention/blob/main/flash_attn/bert_padding.py).

                2. Each pp stage must return the hidden state with the same shape [total_nnz, 1, hidden_size],
                where total_nnz is the number of valid tokens in this batch. If sequence parallel is enabled, the size
                of the hidden state is [total_nnz // tp, 1, hidden_size].
            actor_optimizer (DistributedOptimizer): currently, we only support DistributedOptimizer in Megatron. It implements
                zero1 optimizer that shards the optimizer state across dp ranks.

        >>> from megatron.training import get_model
        >>> from megatron.optimizer import get_megatron_optimizer
        >>> actor_module = get_model(megatron_actor_model_provider, wrap_with_ddp=True)
        >>> actor_module = nn.ModuleList(actor_module)
        >>> actor_optimizer = get_megatron_optimizer(actor_module)
        >>> actor = MegatronPPOActor(config=config,
        >>>                          model_config=actor_model_config,
        >>>                          hf_config=hf_config,
        >>>                          tf_config=tf_config,
        >>>                          actor_module=actor_module,
        >>>                          actor_optimizer=actor_optimizer)
        """
        super().__init__(config)
        self._validate_config(config)
        self.model_config = model_config
        self.hf_config = hf_config
        self.tf_config = tf_config
        self.actor_module = actor_module
        self.actor_optimizer: DistributedOptimizer = actor_optimizer
        self.use_torch_profiler = self.config.profile.get("tool") == "torch"
        if self.use_torch_profiler:
            self.prof = Profiler(
                self.config.profile, tool_config=self.config.profile.get("tool_config", {}).get("torch", {})
            )
        else:
            self.prof = None
        #TODO(Ping Zhang): remove the hard-code here once configuration is aligned.
        # self.use_fused_kernels = self.config.use_fused_kernels
        self.use_fused_kernels = True
        if self.use_fused_kernels:
            from siirl.models.mcore.model_forward_fused import patch_fused_forward

            for model in self.actor_module:
                patch_fused_forward(model)

        config = get_model_config(self.actor_module[0])
        if torch.distributed.get_rank() == 0:
            print(config)

    def _validate_config(self, config) -> None:
        """Validate config options not implemented for Megatron backend"""
        assert config.get("ulysses_sequence_parallel_size", 1) == 1
        if config.get("shuffle", False):
            assert config.data_loader_seed is not None, "If shuffle dataloader, seed must be manually set"
        if config.megatron.tensor_model_parallel_size == 1:
            print("[Warining] Because actor tp size == 1, set sp to False")
            config.megatron.sequence_parallel = False
        self.config = config

    @GPUMemoryLogger(role="megatron actor", logger=logger)
    def compute_log_prob(self, data: DataProto, calculate_entropy=False) -> torch.Tensor:
        """Compute the log probability of the responses given input_ids, attention_mask and position_ids

        Args:
            data (DataProto): a DataProto containing keys

                ``input_ids``: tensor of shape [batch_size, sequence_length]. torch.int64. Note that input_ids is the
                concatenation of prompt and response. Note that ``sequence_length = prompt_length + response_length``.

                ``attention_mask``: tensor of shape [batch_size, sequence_length]. torch.int64.

                ``position_ids``: tensor of shape [batch_size, sequence_length]. torch.int64.

                ``responses``:  tensor of shape [batch_size, response_length]. torch.int64.

        Returns:
            DataProto: torch.Tensor: the log_prob tensor
        """
        use_dynamic_bsz = data.meta_info.get("use_dynamic_bsz", False)
        micro_batch_size = data.meta_info.get("micro_batch_size", None)
        max_token_len = data.meta_info.get("max_token_len", None)
        if use_dynamic_bsz:
            assert max_token_len is not None, "max_token_len must be set when use_dynamic_bsz is True"
            max_token_len = max_token_len * self.config.megatron.context_parallel_size
        else:
            assert micro_batch_size is not None, (
                "micro batch size is needed for forward compute when use_dynamic_bsz is False"
            )

        # We make recompute_old_log_prob by default here.
<<<<<<< HEAD
        # TODO (zhangchi.usc1992): actually, this function should only return log_prob and this logic should be handled by user outside
        recompute_old_log_prob = self.config.recompute_old_log_prob

        entropys = torch.Tensor()
        if recompute_old_log_prob:
            select_keys = ["responses", "input_ids", "attention_mask", "position_ids"]
            batch = data.select(batch_keys=select_keys).batch
            input_ids = batch["input_ids"]
            batch_size = input_ids.size(0)
            response = batch["responses"]
            response_length = response.size(1)
            with torch.no_grad():
                output = self.forward_backward_batch(data, forward_only=True, post_process_fn=compute_logprobs_fn, calculate_entropy=calculate_entropy, use_dynamic_bsz=use_dynamic_bsz, micro_batch_size=micro_batch_size, max_token_len=max_token_len)
                if mpu.is_pipeline_last_stage(ignore_virtual=True):
                    # only on last rank. It should be on every tp rank
                    if calculate_entropy:
                        log_probs = [o[0]["log_probs"] for o in output["output"]]  # (bs, seq_size)
                    else:
                        log_probs = [o["log_probs"] for o in output["output"]]  # (bs, seq_size)
                    log_probs = torch.cat(log_probs, dim=0).to(torch.float32)
                    if use_dynamic_bsz:
                        indices = output["indices"]
                        indices = list(itertools.chain.from_iterable(indices))
                        assert len(indices) == log_probs.size(0), f"{len(indices)} vs. {log_probs.size()}"
                        revert_indices = torch.tensor(get_reverse_idx(indices), dtype=torch.long)
                        log_probs = log_probs[revert_indices]
                else:
                    log_probs = torch.empty(size=(batch_size, response_length), dtype=torch.float32, device=input_ids.device)

                # broadcast across pp ranks
                torch.distributed.broadcast(
                    tensor=log_probs,
=======
        # TODO (zhangchi.usc1992): actually, this function should only return log_prob and this logic should be
        # handled by user outside
        entropys = torch.Tensor()

        select_keys = ["responses", "input_ids", "attention_mask", "position_ids"]
        batch = data.select(batch_keys=select_keys).batch
        input_ids = batch["input_ids"]
        batch_size = input_ids.size(0)
        response = batch["responses"]
        response_length = response.size(1)
        with torch.no_grad():
            output = self.forward_backward_batch(
                data,
                forward_only=True,
                calculate_entropy=calculate_entropy,
                use_dynamic_bsz=use_dynamic_bsz,
                micro_batch_size=micro_batch_size,
                max_token_len=max_token_len,
            )
            if mpu.is_pipeline_last_stage(ignore_virtual=True):
                # only on last rank. It should be on every tp rank
                log_probs = [o["log_probs"] for o in output["output"]]  # (bs, seq_size)
                log_probs = torch.cat(log_probs, dim=0).to(torch.float32)

                if calculate_entropy:
                    entropys = torch.cat([o["entropy"] for o in output["output"]], dim=0)
                    entropys = entropys.to(torch.float32)

                if use_dynamic_bsz:
                    indices = output["indices"]
                    indices = list(itertools.chain.from_iterable(indices))
                    assert len(indices) == log_probs.size(0), f"{len(indices)} vs. {log_probs.size()}"
                    revert_indices = torch.tensor(get_reverse_idx(indices), dtype=torch.long)
                    log_probs = log_probs[revert_indices]
                    if calculate_entropy:
                        assert len(indices) == entropys.size(0), f"{len(indices)} vs. {entropys.size()}"
                        entropys = entropys[revert_indices]
            else:
                # other pp ranks
                log_probs = torch.empty(
                    size=(batch_size, response_length), dtype=torch.float32, device=input_ids.device
                )
                if calculate_entropy:
                    entropys = torch.empty(
                        size=(batch_size, response_length), dtype=torch.float32, device=input_ids.device
                    )

            log_probs = log_probs.to(get_device_id())
            # broadcast across pp ranks
            torch.distributed.broadcast(
                tensor=log_probs,
                src=mpu.get_pipeline_model_parallel_last_rank(),
                group=mpu.get_pipeline_model_parallel_group(),
                async_op=False,
            )
            log_probs = log_probs.to("cpu")

            if calculate_entropy:
                entropys = entropys.to(get_device_id())
                torch.distributed.broadcast(
                    tensor=entropys,
>>>>>>> f35ff00f
                    src=mpu.get_pipeline_model_parallel_last_rank(),
                    group=mpu.get_pipeline_model_parallel_group(),
                    async_op=False,
                )
<<<<<<< HEAD
                if calculate_entropy:
                    # Note that o[0] is metrics, o[1] is entropy
                    if mpu.is_pipeline_last_stage(ignore_virtual=True):
                        entropys = torch.cat([o[1] for o in output["output"]], dim=0)
                        entropys = entropys.to(torch.float32)
                        if use_dynamic_bsz:
                            indices = output["indices"]
                            indices = list(itertools.chain.from_iterable(indices))
                            assert len(indices) == entropys.size(0), f"{len(indices)} vs. {entropys.size()}"
                            revert_indices = torch.tensor(get_reverse_idx(indices), dtype=torch.long)
                            entropys = entropys[revert_indices]
                    else:
                        entropys = torch.empty(size=(batch_size, response_length), dtype=torch.float32, device=input_ids.device)
                    # broadcast across pp ranks
                    torch.distributed.broadcast(
                        tensor=entropys,
                        src=mpu.get_pipeline_model_parallel_last_rank(),
                        group=mpu.get_pipeline_model_parallel_group(),
                        async_op=False,
                    )
=======
                entropys = entropys.to("cpu")
>>>>>>> f35ff00f

        # add empty cache after each compute
        get_torch_device().empty_cache()

        return log_probs, entropys

    def make_minibatch_iterator(self, data: DataProto) -> Iterable[DataProto]:
        """Make minibatch iterator for updating the actor

        Args:
            data (DataProto): a DataProto containing keys

                ``input_ids``: tensor of shape [batch_size, sequence_length]. torch.int64, where ``sequence_length = prompt_length + response_length``

                ``attention_mask``: tensor of shape [batch_size, sequence_length]. torch.int64

                ``position_ids``: tensor of shape [batch_size, sequence_length]. torch.int64

                ``responses``: tensor of shape [batch_size, response_length]. torch.int64. Note that responses = input_ids[:, -response_length:]

                ``old_log_probs``: tensor of shape [batch_size, response_length]. torch.float32. The log probability of responses.

                ``advantages``: tensor of shape [batch_size, response_length]. torch.float32. The advantages of responses.
                See PPO paper for details. https://arxiv.org/abs/1707.06347

        Returns:

        """
        select_keys = ["responses", "input_ids", "attention_mask", "position_ids", "old_log_probs", "advantages"]
        if self.config.use_kl_loss:
            select_keys.append("ref_log_prob")
        self.has_multi_modal_inputs = "multi_modal_inputs" in data.non_tensor_batch.keys()
        if self.has_multi_modal_inputs:
            data = data.select(select_keys, ["multi_modal_inputs"])
        else:
            data = data.select(batch_keys=select_keys)
        return data.make_iterator(
            mini_batch_size=self.config.ppo_mini_batch_size,
            epochs=self.config.ppo_epochs,
            seed=self.config.data_loader_seed,
            dataloader_kwargs={"shuffle": self.config.shuffle},
        )

<<<<<<< HEAD
    def forward_backward_batch(self, data: DataProto, forward_only=False, post_process_fn=None, calculate_entropy=False, use_dynamic_bsz=False, micro_batch_size=None, max_token_len=None, mini_batch_size=None):
=======
    def compute_ppo_loss(self, model_output, data):
        log_prob = model_output["log_probs"]
        entropy = model_output.get("entropy", None)

        metrics = {}

        response_mask = data["response_mask"].to(bool)
        # compute policy loss
        old_log_prob = data["old_log_probs"]
        advantages = data["advantages"]

        loss_agg_mode = self.config.loss_agg_mode

        loss_mode = self.config.policy_loss.loss_mode

        policy_loss_fn = get_policy_loss_fn(loss_mode)
        pg_loss, pg_clipfrac, ppo_kl, pg_clipfrac_lower = policy_loss_fn(
            old_log_prob=old_log_prob,
            log_prob=log_prob,
            advantages=advantages,
            response_mask=response_mask,
            loss_agg_mode=loss_agg_mode,
            config=self.config,
        )

        metrics.update(
            {
                "actor/pg_loss": pg_loss.detach().item(),
                "actor/pg_clipfrac": pg_clipfrac.detach().item(),
                "actor/ppo_kl": ppo_kl.detach().item(),
                "actor/pg_clipfrac_lower": pg_clipfrac_lower.detach().item(),
            }
        )
        policy_loss = pg_loss

        # add entropy loss
        if entropy is not None:
            entropy_loss = agg_loss(loss_mat=entropy, loss_mask=response_mask, loss_agg_mode=loss_agg_mode)
            entropy_coeff = self.config.entropy_coeff
            policy_loss -= entropy_coeff * entropy_loss

        # add kl loss
        if self.config.use_kl_loss:
            ref_log_prob = data["ref_log_prob"]
            # compute kl loss
            kld = kl_penalty(logprob=log_prob, ref_logprob=ref_log_prob, kl_penalty=self.config.kl_loss_type)
            kl_loss = agg_loss(loss_mat=kld, loss_mask=response_mask, loss_agg_mode=self.config.loss_agg_mode)

            policy_loss += kl_loss * self.config.kl_loss_coef
            metrics["actor/kl_loss"] = kl_loss.detach().item()
            metrics["actor/kl_coef"] = self.config.kl_loss_coef

        return policy_loss, metrics

    def forward_backward_batch(
        self,
        data: DataProto,
        forward_only=False,
        calculate_entropy=False,
        use_dynamic_bsz=False,
        micro_batch_size=None,
        max_token_len=None,
    ):
>>>>>>> f35ff00f
        """
        We assume:
        - The model takes input: (input_ids, attention_mask, position_ids). No rmpad for the input
        - The communication shape is (total_nnz_pad_to_sp // tp_size, 1, hidden_size) if sequence parallel is enabled
        """
        # broadcast from last pp rank to all other pp ranks
        # TODO: actually, we just need to control the sampling order.
        data.to(get_device_id())
        data.batch = data.batch.contiguous()
        mini_batch = data
<<<<<<< HEAD
        broadcast_dict_tensor(mini_batch.batch, src=mpu.get_pipeline_model_parallel_last_rank(), group=mpu.get_pipeline_model_parallel_group())
=======
        broadcast_dict_tensor(
            mini_batch.batch,
            src=mpu.get_pipeline_model_parallel_last_rank(),
            group=mpu.get_pipeline_model_parallel_group(),
        )
        mini_batch.to("cpu")
>>>>>>> f35ff00f
        # split into micro-batches
        mini_batch.batch["attention_mask"] = mini_batch.batch["attention_mask"].to(bool)
        self.has_multi_modal_inputs = "multi_modal_inputs" in mini_batch.non_tensor_batch.keys()
        if self.has_multi_modal_inputs:
            mini_batch.batch["multi_modal_inputs"] = mini_batch.non_tensor_batch["multi_modal_inputs"]
            mini_batch.batch["multi_modal_inputs_idx"] = torch.Tensor(
                list(range(len(mini_batch.non_tensor_batch["multi_modal_inputs"])))
            ).to(torch.int64)

        indices = None
        temperature = data.meta_info["temperature"]
        if use_dynamic_bsz:
            assert max_token_len is not None, "max_token_len must be set when use_dynamic_bsz is True"
            vpp_size = mpu.get_virtual_pipeline_model_parallel_world_size()
            if vpp_size is not None and vpp_size > 1:
                microbatch_group_size_per_vp_stage = self.tf_config.microbatch_group_size_per_vp_stage
                micro_batches, indices = rearrange_micro_batches(batch=mini_batch.batch, num_batches_divided_by=microbatch_group_size_per_vp_stage, max_token_len=max_token_len)
                assert len(micro_batches) % self.tf_config.microbatch_group_size_per_vp_stage == 0, f"micro_batches {micro_batches} must be divisible by microbatch_group_size_per_vp_stage {microbatch_group_size_per_vp_stage} for megatron backend"
            else:
                micro_batches, indices = rearrange_micro_batches(batch=mini_batch.batch, max_token_len=max_token_len)
        else:
            assert micro_batch_size is not None, "micro_batch_size is needed to be passed in when not using dynamic batch size"
            micro_batches = mini_batch.batch.split(micro_batch_size)
        # compute input shapes for pp stages
        n_micro_batch = len(micro_batches)

        forward_backward_func = get_forward_backward_func()

        def loss_func(output, data):
            # For memory efficiency
            # We move calculation of entropy to compute_log_probs, forward_only == True
            device = output["log_probs"].device

            responses = data["responses"]
            response_length = responses.size(1)
<<<<<<< HEAD
            attention_mask = data["attention_mask"]
            response_mask = data["response_mask"]
            loss_agg_mode = self.config.loss_agg_mode
=======
>>>>>>> f35ff00f

            log_prob = output["log_probs"][:, -response_length - 1 : -1].contiguous()
<<<<<<< HEAD
            ret_entropy = None
            if not forward_only:
                old_log_prob = data["old_log_probs"]
                advantages = data["advantages"]

                clip_ratio = meta_info["clip_ratio"]
                clip_ratio_low = self.config.clip_ratio_low if self.config.clip_ratio_low is not None else clip_ratio
                clip_ratio_high = self.config.clip_ratio_high if self.config.clip_ratio_high is not None else clip_ratio
                clip_ratio_c = meta_info["clip_ratio_c"]
                pg_loss, pg_clipfrac, ppo_kl, pg_clipfrac_lower = compute_policy_loss(
                    old_log_prob=old_log_prob,
                    log_prob=log_prob,
                    advantages=advantages,
                    response_mask=response_mask,
                    cliprange=clip_ratio,
                    cliprange_low=clip_ratio_low,
                    cliprange_high=clip_ratio_high,
                    clip_ratio_c=clip_ratio_c,
                    loss_agg_mode=loss_agg_mode,
                )
                policy_loss = pg_loss
=======
            model_output = {"log_probs": log_prob}
>>>>>>> f35ff00f
            if calculate_entropy:
                entropy = output["entropy"][:, -response_length - 1 : -1].contiguous()
                model_output["entropy"] = entropy

            stats = {}
            if forward_only:
                # for inference
                return torch.tensor(1.0, device=device), model_output

            # for training
            # note that this loss function can be swapped with other loss functions such as SFT
            policy_loss, metrics = self.compute_ppo_loss(model_output, data)

<<<<<<< HEAD
                # return loss and stats
                stats.update(
                    {
                        "actor/pg_loss": pg_loss.detach().item(),
                        "actor/pg_clipfrac": pg_clipfrac.detach().item(),
                        "actor/ppo_kl": ppo_kl.detach().item(),
                        "actor/pg_clipfrac_lower": pg_clipfrac_lower.detach().item(),
                    }
                )

            append_to_dict(metrics, stats)
            return policy_loss, [metrics, ret_entropy]
=======
            # return loss and stats
            return policy_loss, metrics
>>>>>>> f35ff00f

        def forward_step(batch_iter, model):
            batch = next(batch_iter)
            batch = batch.to(get_device_id())
            batch = batch.contiguous()

            input_ids = batch["input_ids"]
            attention_mask = batch["attention_mask"]
            position_ids = batch["position_ids"]

<<<<<<< HEAD
=======
            multi_modal_inputs = {}
            if "multi_modal_inputs" in batch:
                for key in batch["multi_modal_inputs"][0].keys():
                    idxs = batch["multi_modal_inputs_idx"]
                    mmi = batch["multi_modal_inputs"]
                    multi_modal_inputs[key] = torch.cat(
                        [mmi[idx].get(key) for idx in idxs if mmi[idx].get(key) is not None], dim=0
                    )
>>>>>>> f35ff00f
            responses = batch["responses"]
            response_length = responses.size(1)
            label = copy.deepcopy(position_ids)
            label[:, -response_length - 1 : -1] = responses
            label_mask = copy.deepcopy(attention_mask)
            label_mask[:, : -response_length - 1] = False
            label_mask[:, -1] = False

<<<<<<< HEAD
            def logits_processor(logits, label, label_mask):
                assert logits.shape[:2] == label.shape[:2]
                assert label.shape == label_mask.shape

                ret = {}

                if calculate_entropy:
                    entropy = vocab_parallel_entropy(logits)
                    ret["entropy"] = entropy

                log_probs = vocab_parallel_log_probs_from_logits(logits, label)
                log_probs = log_probs.masked_fill(~label_mask, 0.0)
                ret["log_probs"] = log_probs
                return ret

            logits_processor_args = {"label": label, "label_mask": label_mask}

            from siirl.models.mcore import get_mcore_forward_fn

            forward_fn = get_mcore_forward_fn(self.hf_config)

            output = forward_fn(model, input_ids, attention_mask, position_ids, sequence_parallel=self.tf_config.sequence_parallel, logits_processor=logits_processor, logits_processor_args=logits_processor_args)

            if forward_only:
                meta_info = None
            else:
                clip_ratio_c = self.config.clip_ratio_c
                meta_info = {
                    "clip_ratio": self.config.clip_ratio,
                    "entropy_coeff": self.config.entropy_coeff,
                    "clip_ratio_c": clip_ratio_c,
                }
            return output, partial(loss_func, data=batch, meta_info=meta_info)
=======
            from siirl.models.mcore import get_mcore_forward_fn, get_mcore_forward_fused_fn

            if self.use_fused_kernels:
                forward_fn = get_mcore_forward_fused_fn(self.hf_config)
                # return dict of [logits, entropy]
                output = forward_fn(
                    model,
                    input_ids,
                    position_ids,
                    attention_mask,
                    sequence_parallel=self.tf_config.sequence_parallel,
                    multi_modal_inputs=multi_modal_inputs,
                    labels=label,
                    labels_mask=label_mask,
                    temperature=temperature,
                )
            else:
                forward_fn = get_mcore_forward_fn(self.hf_config)

                def logits_processor(logits, label, label_mask):
                    assert logits.shape[:2] == label.shape[:2]
                    assert label.shape == label_mask.shape
                    logits.div_(temperature)
                    ret = {}
                    if calculate_entropy:
                        logits_bak = logits.clone()
                        if torch.distributed.get_rank() == 0:
                            logger.warning_once(
                                "For memory-efficient computation, enable fused kernels via "
                                "`actor_rollout_ref.model.use_fused_kernels=True`. "
                                "The current `clone()` operation ensures correctness but increases memory usage."
                            )
                        entropy = vocab_parallel_entropy(logits)
                        ret["entropy"] = entropy
                    else:
                        logits_bak = logits
                    log_probs = vocab_parallel_log_probs_from_logits(logits_bak, label)
                    log_probs = log_probs.masked_fill(~label_mask, 0.0)
                    ret["log_probs"] = log_probs
                    return ret

                logits_processor_args = {"label": label, "label_mask": label_mask}
                output = forward_fn(
                    model,
                    input_ids,
                    attention_mask,
                    position_ids,
                    sequence_parallel=self.tf_config.sequence_parallel,
                    multi_modal_inputs=multi_modal_inputs,
                    logits_processor=logits_processor,
                    logits_processor_args=logits_processor_args,
                )

            return output, partial(loss_func, data=batch)
>>>>>>> f35ff00f

        # batch should be a list of batches inside micro-batches
        batch_generator = make_batch_generator(micro_batches, vpp_size=len(self.actor_module))

        # TODO: we may use the new schedule instead
        # for flash-attn: (seq_len, batch_size, hidden_size) = (mbs*seq_len, 1, hidden_size)
        losses_reduced = forward_backward_func(
            forward_step_func=forward_step,
            data_iterator=batch_generator,
            model=self.actor_module,
            num_microbatches=n_micro_batch,
            seq_length=1,  # the communication shape is obtained via p2p comm
            micro_batch_size=1,  # the communication shape is obtained via p2p comm
            forward_only=forward_only,
        )
        # loss_reduces contains the stats returned from loss_func

        if self.has_multi_modal_inputs:
            data.batch.pop("multi_modal_inputs")
            data.batch.pop("multi_modal_inputs_idx")
            data.non_tensor_batch.pop("multi_modal_inputs")

        losses_reduced = {"output": losses_reduced}
        if use_dynamic_bsz:
            losses_reduced["indices"] = indices
        return losses_reduced

    @GPUMemoryLogger(role="megatron actor", logger=logger)
    def update_policy(self, dataloader: Iterable[DataProto]) -> Dict:
        """Update the policy with an iterator of DataProto

        Args:
            dataloader (Iterable[DataProto]): an iterator over the DataProto that returns by ``make_minibatch_iterator``
                The keys of each data batch is described in the make_minibatch_iterator.

        Returns:
            Dict: a dictionary containing the statistics. Note that the statistics are only valid in the last pp stage
            and users have to combine the output in each dp rank manually.

        """
        metrics = {}
        if self.use_torch_profiler and self.prof and self.prof.enable:
            self.prof.start()
        for data in dataloader:
            self.actor_optimizer.zero_grad()
            # use use_contiguous_buffers_in_local_ddp and no overlap_dp_param_comm
            for chunk in self.actor_module:
                # if use distributed optimizer, zero grad buffer will be handled by optimizer
                chunk.zero_grad_buffer()

            calculate_entropy = self.config.entropy_coeff != 0
            if data.meta_info.get("micro_batch_size", None) is not None:
                micro_batch_size = data.meta_info["micro_batch_size"]
            else:
                micro_batch_size = self.config.ppo_micro_batch_size_per_gpu
            max_token_len = None
            if self.config.use_dynamic_bsz:
                max_token_len = self.config.ppo_max_token_len_per_gpu * self.config.megatron.context_parallel_size
<<<<<<< HEAD
            metric_micro_batch = self.forward_backward_batch(data, calculate_entropy=calculate_entropy, use_dynamic_bsz=self.config.use_dynamic_bsz, micro_batch_size=micro_batch_size, max_token_len=max_token_len, mini_batch_size=self.config.ppo_mini_batch_size)
=======
            metric_micro_batch = self.forward_backward_batch(
                data,
                calculate_entropy=calculate_entropy,
                use_dynamic_bsz=self.config.use_dynamic_bsz,
                micro_batch_size=micro_batch_size,
                max_token_len=max_token_len,
            )
>>>>>>> f35ff00f
            metric_micro_batch = metric_micro_batch["output"]
            for metric in metric_micro_batch:
                # Note that o[0] is metrics, o[1] is entropy, o[2] is response_mask
                append_to_dict(metrics, metric)  # append the metric from this micro-batch to global metrics.

            update_successful, grad_norm, num_zeros_in_grad = self.actor_optimizer.step()
            learning_rate = self.actor_optimizer.param_groups[-1]["lr"]
            data = {"actor/grad_norm": grad_norm, "actor/lr": learning_rate}
            append_to_dict(metrics, data)

            if update_successful:
                # allgather already execute in optimizer.step in new megatron
                pass
            else:
                raise NotImplementedError
            if self.use_torch_profiler and self.prof and self.prof.enable:
                self.prof.step()
        # add empty cache after each compute
        if self.use_torch_profiler and self.prof and self.prof.enable:
            self.prof.stop_and_save()
            self.prof.stop_trace()
        get_torch_device().empty_cache()
        return metrics<|MERGE_RESOLUTION|>--- conflicted
+++ resolved
@@ -34,15 +34,8 @@
 from torch import nn
 
 from siirl import DataProto
-<<<<<<< HEAD
-from siirl.workers.dag_worker.core_algos import agg_loss, compute_policy_loss, kl_penalty
-from siirl.utils.debug import GPUMemoryLogger
-from siirl.utils.debug.profile import Profiler
-from siirl.utils.extras.device import get_device_id, get_device_name
-=======
 from siirl.workers.dag_worker.core_algos import agg_loss, get_policy_loss_fn, kl_penalty
 from siirl.utils.extras.device import get_device_id, get_torch_device
->>>>>>> f35ff00f
 from siirl.utils.megatron.pipeline_parallel import make_batch_generator
 from siirl.utils.megatron.tensor_parallel import vocab_parallel_entropy, vocab_parallel_log_probs_from_logits
 from siirl.utils.megatron.megatron_utils import get_model_config
@@ -178,40 +171,6 @@
             )
 
         # We make recompute_old_log_prob by default here.
-<<<<<<< HEAD
-        # TODO (zhangchi.usc1992): actually, this function should only return log_prob and this logic should be handled by user outside
-        recompute_old_log_prob = self.config.recompute_old_log_prob
-
-        entropys = torch.Tensor()
-        if recompute_old_log_prob:
-            select_keys = ["responses", "input_ids", "attention_mask", "position_ids"]
-            batch = data.select(batch_keys=select_keys).batch
-            input_ids = batch["input_ids"]
-            batch_size = input_ids.size(0)
-            response = batch["responses"]
-            response_length = response.size(1)
-            with torch.no_grad():
-                output = self.forward_backward_batch(data, forward_only=True, post_process_fn=compute_logprobs_fn, calculate_entropy=calculate_entropy, use_dynamic_bsz=use_dynamic_bsz, micro_batch_size=micro_batch_size, max_token_len=max_token_len)
-                if mpu.is_pipeline_last_stage(ignore_virtual=True):
-                    # only on last rank. It should be on every tp rank
-                    if calculate_entropy:
-                        log_probs = [o[0]["log_probs"] for o in output["output"]]  # (bs, seq_size)
-                    else:
-                        log_probs = [o["log_probs"] for o in output["output"]]  # (bs, seq_size)
-                    log_probs = torch.cat(log_probs, dim=0).to(torch.float32)
-                    if use_dynamic_bsz:
-                        indices = output["indices"]
-                        indices = list(itertools.chain.from_iterable(indices))
-                        assert len(indices) == log_probs.size(0), f"{len(indices)} vs. {log_probs.size()}"
-                        revert_indices = torch.tensor(get_reverse_idx(indices), dtype=torch.long)
-                        log_probs = log_probs[revert_indices]
-                else:
-                    log_probs = torch.empty(size=(batch_size, response_length), dtype=torch.float32, device=input_ids.device)
-
-                # broadcast across pp ranks
-                torch.distributed.broadcast(
-                    tensor=log_probs,
-=======
         # TODO (zhangchi.usc1992): actually, this function should only return log_prob and this logic should be
         # handled by user outside
         entropys = torch.Tensor()
@@ -273,35 +232,11 @@
                 entropys = entropys.to(get_device_id())
                 torch.distributed.broadcast(
                     tensor=entropys,
->>>>>>> f35ff00f
                     src=mpu.get_pipeline_model_parallel_last_rank(),
                     group=mpu.get_pipeline_model_parallel_group(),
                     async_op=False,
                 )
-<<<<<<< HEAD
-                if calculate_entropy:
-                    # Note that o[0] is metrics, o[1] is entropy
-                    if mpu.is_pipeline_last_stage(ignore_virtual=True):
-                        entropys = torch.cat([o[1] for o in output["output"]], dim=0)
-                        entropys = entropys.to(torch.float32)
-                        if use_dynamic_bsz:
-                            indices = output["indices"]
-                            indices = list(itertools.chain.from_iterable(indices))
-                            assert len(indices) == entropys.size(0), f"{len(indices)} vs. {entropys.size()}"
-                            revert_indices = torch.tensor(get_reverse_idx(indices), dtype=torch.long)
-                            entropys = entropys[revert_indices]
-                    else:
-                        entropys = torch.empty(size=(batch_size, response_length), dtype=torch.float32, device=input_ids.device)
-                    # broadcast across pp ranks
-                    torch.distributed.broadcast(
-                        tensor=entropys,
-                        src=mpu.get_pipeline_model_parallel_last_rank(),
-                        group=mpu.get_pipeline_model_parallel_group(),
-                        async_op=False,
-                    )
-=======
                 entropys = entropys.to("cpu")
->>>>>>> f35ff00f
 
         # add empty cache after each compute
         get_torch_device().empty_cache()
@@ -345,9 +280,6 @@
             dataloader_kwargs={"shuffle": self.config.shuffle},
         )
 
-<<<<<<< HEAD
-    def forward_backward_batch(self, data: DataProto, forward_only=False, post_process_fn=None, calculate_entropy=False, use_dynamic_bsz=False, micro_batch_size=None, max_token_len=None, mini_batch_size=None):
-=======
     def compute_ppo_loss(self, model_output, data):
         log_prob = model_output["log_probs"]
         entropy = model_output.get("entropy", None)
@@ -411,7 +343,6 @@
         micro_batch_size=None,
         max_token_len=None,
     ):
->>>>>>> f35ff00f
         """
         We assume:
         - The model takes input: (input_ids, attention_mask, position_ids). No rmpad for the input
@@ -422,16 +353,12 @@
         data.to(get_device_id())
         data.batch = data.batch.contiguous()
         mini_batch = data
-<<<<<<< HEAD
-        broadcast_dict_tensor(mini_batch.batch, src=mpu.get_pipeline_model_parallel_last_rank(), group=mpu.get_pipeline_model_parallel_group())
-=======
         broadcast_dict_tensor(
             mini_batch.batch,
             src=mpu.get_pipeline_model_parallel_last_rank(),
             group=mpu.get_pipeline_model_parallel_group(),
         )
         mini_batch.to("cpu")
->>>>>>> f35ff00f
         # split into micro-batches
         mini_batch.batch["attention_mask"] = mini_batch.batch["attention_mask"].to(bool)
         self.has_multi_modal_inputs = "multi_modal_inputs" in mini_batch.non_tensor_batch.keys()
@@ -440,6 +367,11 @@
             mini_batch.batch["multi_modal_inputs_idx"] = torch.Tensor(
                 list(range(len(mini_batch.non_tensor_batch["multi_modal_inputs"])))
             ).to(torch.int64)
+
+        if mini_batch.batch["position_ids"].dim() == 3:  # qwen2vl mrope [bs, 3, seq_len]
+            mini_batch.batch["position_ids"] = mini_batch.batch["position_ids"][
+                :, 0
+            ]  # mcore patch recompute qwen2vl's pos ids during forward
 
         indices = None
         temperature = data.meta_info["temperature"]
@@ -467,44 +399,13 @@
 
             responses = data["responses"]
             response_length = responses.size(1)
-<<<<<<< HEAD
-            attention_mask = data["attention_mask"]
-            response_mask = data["response_mask"]
-            loss_agg_mode = self.config.loss_agg_mode
-=======
->>>>>>> f35ff00f
 
             log_prob = output["log_probs"][:, -response_length - 1 : -1].contiguous()
-<<<<<<< HEAD
-            ret_entropy = None
-            if not forward_only:
-                old_log_prob = data["old_log_probs"]
-                advantages = data["advantages"]
-
-                clip_ratio = meta_info["clip_ratio"]
-                clip_ratio_low = self.config.clip_ratio_low if self.config.clip_ratio_low is not None else clip_ratio
-                clip_ratio_high = self.config.clip_ratio_high if self.config.clip_ratio_high is not None else clip_ratio
-                clip_ratio_c = meta_info["clip_ratio_c"]
-                pg_loss, pg_clipfrac, ppo_kl, pg_clipfrac_lower = compute_policy_loss(
-                    old_log_prob=old_log_prob,
-                    log_prob=log_prob,
-                    advantages=advantages,
-                    response_mask=response_mask,
-                    cliprange=clip_ratio,
-                    cliprange_low=clip_ratio_low,
-                    cliprange_high=clip_ratio_high,
-                    clip_ratio_c=clip_ratio_c,
-                    loss_agg_mode=loss_agg_mode,
-                )
-                policy_loss = pg_loss
-=======
             model_output = {"log_probs": log_prob}
->>>>>>> f35ff00f
             if calculate_entropy:
                 entropy = output["entropy"][:, -response_length - 1 : -1].contiguous()
                 model_output["entropy"] = entropy
 
-            stats = {}
             if forward_only:
                 # for inference
                 return torch.tensor(1.0, device=device), model_output
@@ -513,23 +414,8 @@
             # note that this loss function can be swapped with other loss functions such as SFT
             policy_loss, metrics = self.compute_ppo_loss(model_output, data)
 
-<<<<<<< HEAD
-                # return loss and stats
-                stats.update(
-                    {
-                        "actor/pg_loss": pg_loss.detach().item(),
-                        "actor/pg_clipfrac": pg_clipfrac.detach().item(),
-                        "actor/ppo_kl": ppo_kl.detach().item(),
-                        "actor/pg_clipfrac_lower": pg_clipfrac_lower.detach().item(),
-                    }
-                )
-
-            append_to_dict(metrics, stats)
-            return policy_loss, [metrics, ret_entropy]
-=======
             # return loss and stats
             return policy_loss, metrics
->>>>>>> f35ff00f
 
         def forward_step(batch_iter, model):
             batch = next(batch_iter)
@@ -540,8 +426,6 @@
             attention_mask = batch["attention_mask"]
             position_ids = batch["position_ids"]
 
-<<<<<<< HEAD
-=======
             multi_modal_inputs = {}
             if "multi_modal_inputs" in batch:
                 for key in batch["multi_modal_inputs"][0].keys():
@@ -550,7 +434,6 @@
                     multi_modal_inputs[key] = torch.cat(
                         [mmi[idx].get(key) for idx in idxs if mmi[idx].get(key) is not None], dim=0
                     )
->>>>>>> f35ff00f
             responses = batch["responses"]
             response_length = responses.size(1)
             label = copy.deepcopy(position_ids)
@@ -559,41 +442,6 @@
             label_mask[:, : -response_length - 1] = False
             label_mask[:, -1] = False
 
-<<<<<<< HEAD
-            def logits_processor(logits, label, label_mask):
-                assert logits.shape[:2] == label.shape[:2]
-                assert label.shape == label_mask.shape
-
-                ret = {}
-
-                if calculate_entropy:
-                    entropy = vocab_parallel_entropy(logits)
-                    ret["entropy"] = entropy
-
-                log_probs = vocab_parallel_log_probs_from_logits(logits, label)
-                log_probs = log_probs.masked_fill(~label_mask, 0.0)
-                ret["log_probs"] = log_probs
-                return ret
-
-            logits_processor_args = {"label": label, "label_mask": label_mask}
-
-            from siirl.models.mcore import get_mcore_forward_fn
-
-            forward_fn = get_mcore_forward_fn(self.hf_config)
-
-            output = forward_fn(model, input_ids, attention_mask, position_ids, sequence_parallel=self.tf_config.sequence_parallel, logits_processor=logits_processor, logits_processor_args=logits_processor_args)
-
-            if forward_only:
-                meta_info = None
-            else:
-                clip_ratio_c = self.config.clip_ratio_c
-                meta_info = {
-                    "clip_ratio": self.config.clip_ratio,
-                    "entropy_coeff": self.config.entropy_coeff,
-                    "clip_ratio_c": clip_ratio_c,
-                }
-            return output, partial(loss_func, data=batch, meta_info=meta_info)
-=======
             from siirl.models.mcore import get_mcore_forward_fn, get_mcore_forward_fused_fn
 
             if self.use_fused_kernels:
@@ -648,7 +496,6 @@
                 )
 
             return output, partial(loss_func, data=batch)
->>>>>>> f35ff00f
 
         # batch should be a list of batches inside micro-batches
         batch_generator = make_batch_generator(micro_batches, vpp_size=len(self.actor_module))
@@ -707,9 +554,6 @@
             max_token_len = None
             if self.config.use_dynamic_bsz:
                 max_token_len = self.config.ppo_max_token_len_per_gpu * self.config.megatron.context_parallel_size
-<<<<<<< HEAD
-            metric_micro_batch = self.forward_backward_batch(data, calculate_entropy=calculate_entropy, use_dynamic_bsz=self.config.use_dynamic_bsz, micro_batch_size=micro_batch_size, max_token_len=max_token_len, mini_batch_size=self.config.ppo_mini_batch_size)
-=======
             metric_micro_batch = self.forward_backward_batch(
                 data,
                 calculate_entropy=calculate_entropy,
@@ -717,7 +561,6 @@
                 micro_batch_size=micro_batch_size,
                 max_token_len=max_token_len,
             )
->>>>>>> f35ff00f
             metric_micro_batch = metric_micro_batch["output"]
             for metric in metric_micro_batch:
                 # Note that o[0] is metrics, o[1] is entropy, o[2] is response_mask
