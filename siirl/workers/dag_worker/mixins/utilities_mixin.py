# Copyright 2025, Shanghai Innovation Institute. All rights reserved.
#
# Licensed under the Apache License, Version 2.0 (the "License");
# you may not use this file except in compliance with the License.
# You may obtain a copy of the License at
#
#     http://www.apache.org/licenses/LICENSE-2.0
#
# Unless required by applicable law or agreed to in writing, software
# distributed under the License is distributed on an "AS IS" BASIS,
# WITHOUT WARRANTIES OR CONDITIONS OF ANY KIND, either express or implied.
# See the License for the specific language governing permissions and
# limitations under the License.

import asyncio
import csv
import os
import time
from collections import defaultdict
from contextlib import contextmanager
from datetime import datetime
from enum import Enum
from typing import Any, Dict, List, Optional, Tuple, Union

import numpy as np
import psutil
import ray
import torch
import torch.distributed as dist
from loguru import logger
from tensordict import TensorDict
from zoneinfo import ZoneInfo

from siirl.dataloader import DataLoaderNode
from siirl.utils.checkpoint.checkpoint_manager import find_latest_ckpt_path
from siirl.utils.extras.device import device_synchronize, get_device_id, get_device_name
from siirl.utils.metrics.metric_utils import compute_throughout_metrics, compute_timing_metrics
from siirl.utils.params import SiiRLArguments
from siirl.workers.base_worker import Worker
from siirl.workers.dag import TaskGraph
from siirl.workers.dag.node import Node, NodeRole, NodeType
from siirl.workers.databuffer import DataProto
from siirl.workers.dag_worker.dag_utils import add_prefix_to_dataproto, remove_prefix_from_dataproto, add_prefix_to_metrics

class _ReduceOp(Enum):
    """Enumeration for supported reduction operations."""

    SUM = dist.ReduceOp.SUM
    MAX = dist.ReduceOp.MAX
    MIN = dist.ReduceOp.MIN


# Configuration for metrics that require mean, max, and min aggregation.
# Format: { "key_in_local_data": "final_metric_prefix" }
METRIC_CONFIG_FULL = {
    "score": "critic/score",
    "rewards": "critic/rewards",
    "advantages": "critic/advantages",
    "returns": "critic/returns",
    "values": "critic/values",
    "response_length": "response/length",
    "prompt_length": "prompt/length",
    "correct_response_length": "response/correct_length",
    "wrong_response_length": "response/wrong_length",
}

# Configuration for metrics that only require mean aggregation.
# Format: { "key_in_local_data": "final_metric_prefix" }
METRIC_CONFIG_MEAN_ONLY = {
    "response_clip_ratio": "response/clip_ratio",
    "prompt_clip_ratio": "prompt/clip_ratio",
}


class DistributedMetricAggregator:
    """
    A helper class to encapsulate the logic for aggregating metrics
    in a distributed environment.
    """

    def __init__(
        self, local_metrics: Dict[str, Union[float, List[float], torch.Tensor]], group: Optional[dist.ProcessGroup]
    ):
        """
        Initializes the aggregator and prepares metrics for reduction.

        Args:
            local_metrics: The dictionary of metrics on the local rank.
            group: The process group for distributed communication.
        """
        self.group = group
        device_name = get_device_name()
        if device_name in ["cuda", "npu"]:
            self.device = f"{device_name}:{get_device_id()}"
        else:
            self.device = "cpu"
        self.op_buckets = self._bucket_local_metrics(local_metrics)

    def _bucket_local_metrics(self, metrics: Dict) -> defaultdict:
        """
        Parses local metrics and groups them by the required reduction operation.
        This step also performs local pre-aggregation on lists and tensors.
        This version correctly handles multi-element tensors as input.

        Returns:
            A defaultdict containing keys and pre-aggregated values,
            grouped by reduction operation type (_ReduceOp).
        """
        buckets = defaultdict(list)
        for key in sorted(metrics.keys()):
            value = metrics[key]

            # Determine if the value is a list or a tensor that needs aggregation
            is_list = isinstance(value, list)
            is_tensor = isinstance(value, torch.Tensor)

            if "_max" in key:
                op_type = _ReduceOp.MAX
                if is_tensor:
                    # Use torch.max for tensors, get the scalar value
                    local_val = torch.max(value).item() if value.numel() > 0 else 0.0
                elif is_list:
                    local_val = max(value) if value else 0.0
                else:  # Is a scalar float
                    local_val = value
                buckets[op_type].append((key, local_val))

            elif "_min" in key:
                op_type = _ReduceOp.MIN
                if is_tensor:
                    local_val = torch.min(value).item() if value.numel() > 0 else 0.0
                elif is_list:
                    local_val = min(value) if value else 0.0
                else:
                    local_val = value
                buckets[op_type].append((key, local_val))

            else:  # Default to mean calculation (SUM operation).
                op_type = _ReduceOp.SUM
                if is_tensor:
                    local_sum = torch.sum(value).item()
                    local_count = value.numel()
                elif is_list:
                    local_sum = sum(value) if value else 0.0
                    local_count = len(value)
                else:  # Is a scalar float
                    local_sum = value
                    local_count = 1
                buckets[op_type].append((key, (local_sum, local_count)))
        return buckets

    def aggregate_and_get_results(self) -> Dict[str, float]:
        """
        Performs the distributed all_reduce operations and composes the final
        metrics dictionary.

        Returns:
            A dictionary with the globally aggregated metrics.
        """
        final_metrics = {}
        for op_type, data in self.op_buckets.items():
            if not data:
                continue

            keys, values = zip(*data)

            if op_type == _ReduceOp.SUM:
                sums, counts = zip(*values)
                sum_tensor = torch.tensor(sums, dtype=torch.float32, device=self.device)
                count_tensor = torch.tensor(counts, dtype=torch.float32, device=self.device)

                if self.group is not None:
                    dist.all_reduce(sum_tensor, op=op_type.value, group=self.group)
                    dist.all_reduce(count_tensor, op=op_type.value, group=self.group)

                global_sums = sum_tensor.cpu().numpy()
                global_counts = count_tensor.cpu().numpy()

                for i, key in enumerate(keys):
                    final_metrics[key] = global_sums[i] / global_counts[i] if global_counts[i] > 0 else 0.0
            else:  # MAX or MIN operations
                value_tensor = torch.tensor(values, dtype=torch.float32, device=self.device)
                if self.group is not None:
                    dist.all_reduce(value_tensor, op=op_type.value, group=self.group)

                global_values = value_tensor.cpu().numpy()
                for i, key in enumerate(keys):
                    final_metrics[key] = global_values[i]

        return final_metrics


class UtilitiesMixin:
    """A collection of utility methods for the DAGWorker, including I/O, logging, and metrics."""

    enable_perf: bool
    taskgraph: TaskGraph
    config: SiiRLArguments
    global_steps: int
    _gather_group: Optional[dist.ProcessGroup]
    _rank: int
    workers: Dict[str, Worker]
    first_rollout_node: Node
    dataloader: DataLoaderNode
    validate_tokenizer: Any
    internal_data_cache: Dict[str, DataProto]
    data_buffers: List["ray.actor.ActorHandle"]
    taskgraph_execute_finished: bool

    generate: Any
    compute_ref_log_prob: Any
    compute_old_log_prob: Any
    train_actor: Any
    compute_value: Any
    train_critic: Any
    _generate_node_worker_key: Any
    _get_node_dp_info: Any
    postprocess_sampling: Any

    @contextmanager
    def _timer(self, name: str, timing_dict: dict):
        """A context manager to measure execution time of a code block."""
        if self.enable_perf:
            device_synchronize()
        start_time = time.perf_counter()
        yield
        if self.enable_perf:
            device_synchronize()
        end_time = time.perf_counter()
        timing_dict[name] = timing_dict.get(name, 0) + end_time - start_time

    def _set_node_executables(self):
        """Maps node roles to their corresponding execution methods."""
        ROLE_METHOD_MAPPING = {
            (NodeRole.ROLLOUT, False): self.generate,
            (NodeRole.REFERENCE, False): self.compute_ref_log_prob,
            (NodeRole.ACTOR, True): self.compute_old_log_prob,
            (NodeRole.ACTOR, False): self.train_actor,
            (NodeRole.CRITIC, True): self.compute_value,
            (NodeRole.CRITIC, False): self.train_critic,
            (NodeRole.POSTPROCESS_SAMPLING, False): self.postprocess_sampling,
        }
        for node in self.taskgraph.nodes.values():
            if node.node_role in [NodeRole.REWARD, NodeRole.ADVANTAGE]:
                continue
            key = (node.node_role, node.only_forward_compute)
            if executable_func := ROLE_METHOD_MAPPING.get(key):
                node.executable = executable_func

    def _save_checkpoint(self):
        """
        Saves a checkpoint in a fully distributed, robust, and multi-agent compatible manner.
        - Each agent's state is saved to a unique, agent-specific subdirectory.
        - A barrier ensures all file writes are complete before committing.
        - Only Rank 0 updates the tracker file, effectively "committing" the checkpoint atomically.
        """
        from siirl.workers.dag.node import NodeType

        step_dir = os.path.join(self.config.trainer.default_local_dir, f"global_step_{self.global_steps}")
        os.makedirs(step_dir, exist_ok=True)
        dist.barrier(self._gather_group)

        logger.info(f"Rank {self._rank}: Saving checkpoint for global_step {self.global_steps} to {step_dir}")

        # --- 1. All ranks save their sharded data ---
        # Save states for trainable models (Actor and Critic) for all agents.
        saved_worker_keys = set()
        for node in self.taskgraph.nodes.values():
            if node.node_type == NodeType.MODEL_TRAIN and node.node_role in [NodeRole.ACTOR, NodeRole.CRITIC]:
                node_worker_key = self._generate_node_worker_key(node)
                if node_worker_key in saved_worker_keys:
                    continue

                worker = self.workers[node_worker_key]

                # Create an agent-specific subdirectory name to prevent different agents
                # from overwriting each other's checkpoints.
                sub_dir_name = f"{node.node_role.name.lower()}_agent_{node.agent_group}"
                checkpoint_path = os.path.join(step_dir, sub_dir_name)

                # The config key for max checkpoints is still role-based (e.g., max_actor_ckpt_to_keep).
                role_name_for_config = node.node_role.name.lower()
                max_ckpt_keep = getattr(self.config.trainer, f"max_{role_name_for_config}_ckpt_to_keep", 10)

                worker.save_checkpoint(
                    local_path=checkpoint_path, global_step=self.global_steps, max_ckpt_to_keep=max_ckpt_keep
                )
                saved_worker_keys.add(node_worker_key)

        # In each DP group, only TP rank 0 saves the DataLoader state to avoid redundancy.
        _, dp_rank, tp_rank, _ = self._get_node_dp_info(self.first_rollout_node)
        if tp_rank == 0:
            # The filename is based on the DP rank to distinguish different data partitions.
            dataloader_path = os.path.join(step_dir, f"data_dp_rank_{dp_rank}.pt")
            dataloader_state = self.dataloader.state_dict()
            torch.save(dataloader_state, dataloader_path)
            logger.debug(f"Rank {self._rank} (DP_Rank {dp_rank}, TP_Rank {tp_rank}): Saved dataloader state.")

        # --- 2. All ranks wait for I/O to complete ---
        # This barrier ensures all data is written BEFORE committing the checkpoint via the tracker file.
        logger.debug(f"Rank {self._rank}: All data saved. Waiting at barrier before committing checkpoint.")
        dist.barrier(self._gather_group)

        # --- 3. Only Rank 0 commits the checkpoint by writing the tracker file ---
        if self._rank == 0:
            tracker_file = os.path.join(self.config.trainer.default_local_dir, "latest_checkpointed_iteration.txt")
            with open(tracker_file, "w") as f:
                f.write(str(self.global_steps))
            logger.info(f"Rank 0: Checkpoint for step {self.global_steps} successfully committed.")

        # Final barrier to ensure the tracker file is visible before any rank proceeds.
        dist.barrier(self._gather_group)
        logger.info(f"Rank {self._rank}: Finished saving and committing checkpoint for step {self.global_steps}.")

    def _load_checkpoint(self):
        """
        Loads a checkpoint in a fully distributed and consistent manner.
        - It relies on Rank 0 to be the single source of truth for which checkpoint to load and broadcasts that
          decision. This is essential to prevent inconsistencies from filesystem latency.
        - It constructs agent-specific paths to load the correct state for each agent.
        """
        from siirl.workers.dag.node import NodeType

        if self.config.trainer.resume_mode == "disable":
            if self._rank == 0:
                logger.info("Checkpoint loading is disabled. Starting from scratch.")
            self.global_steps = 0
            return

        # --- 1. Only Rank 0 determines the path to load ---
        checkpoint_path_container = [None]
        if self._rank == 0:
            checkpoint_dir = self.config.trainer.default_local_dir
            resume_from_path = self.config.trainer.resume_from_path

            path_to_load = None
            if self.config.trainer.resume_mode == "auto":
                # This now reads from an atomically-written tracker file.
                latest_path = find_latest_ckpt_path(checkpoint_dir)
                if latest_path:
                    logger.info(f"Rank 0: Auto-found latest checkpoint at {latest_path}")
                    path_to_load = latest_path
            elif self.config.trainer.resume_mode == "resume_path" and resume_from_path:
                logger.info(f"Rank 0: Attempting to load from specified path: {resume_from_path}")
                path_to_load = resume_from_path

            if path_to_load and os.path.exists(path_to_load):
                checkpoint_path_container[0] = path_to_load
            else:
                logger.warning(
                    f"Rank 0: Checkpoint path not found or invalid: '{path_to_load}'. Starting from scratch."
                )

        # --- 2. Rank 0 broadcasts the decision to all other ranks ---
        # This is the crucial step for ensuring consistency.
        dist.broadcast_object_list(checkpoint_path_container, src=0)
        global_step_folder = checkpoint_path_container[0]

        # --- 3. All ranks act on the broadcasted decision ---
        if global_step_folder is None:
            if self._rank == 0:
                logger.info("No valid checkpoint to load. Training will start from step 0.")
            self.global_steps = 0
            dist.barrier(self._gather_group)
            return

        try:
            self.global_steps = int(os.path.basename(global_step_folder).split("global_step_")[-1])
            logger.info(f"Rank {self._rank}: Resuming from checkpoint. Setting global_steps to {self.global_steps}.")
        except (ValueError, IndexError) as e:
            raise ValueError(f"Could not parse global step from checkpoint path: {global_step_folder}") from e

        # Load sharded model states for all agents.
        loaded_worker_keys = set()
        for node in self.taskgraph.nodes.values():
            if node.node_type == NodeType.MODEL_TRAIN and node.node_role in [NodeRole.ACTOR, NodeRole.CRITIC]:
                node_worker_key = self._generate_node_worker_key(node)
                if node_worker_key in loaded_worker_keys:
                    continue

                worker = self.workers[node_worker_key]

                # Construct the agent-specific subdirectory name to load from.
                sub_dir_name = f"{node.node_role.name.lower()}_agent_{node.agent_group}"
                checkpoint_path = os.path.join(global_step_folder, sub_dir_name)

                if os.path.exists(checkpoint_path):
                    worker.load_checkpoint(
                        local_path=checkpoint_path, del_local_after_load=self.config.trainer.del_local_ckpt_after_load
                    )
                    loaded_worker_keys.add(node_worker_key)
                else:
                    logger.warning(
                        f"Rank {self._rank}: Checkpoint for agent {node.agent_group}'s {node.node_role.name} not found "
                        f"at {checkpoint_path}. Weights will be from initialization."
                        f"If has multi-agent, will share the same checkpoint in agents"
                    )

        # Load dataloader state. All ranks in a DP group load from the same file.
        _, dp_rank, _, _ = self._get_node_dp_info(self.first_rollout_node)
        dataloader_path = os.path.join(global_step_folder, f"data_dp_rank_{dp_rank}.pt")
        if os.path.exists(dataloader_path):
            dataloader_state = torch.load(dataloader_path, map_location="cpu")
            self.dataloader.load_state_dict(dataloader_state)
        else:
            logger.warning(
                f"Rank {self._rank} (DP_Rank {dp_rank}): Dataloader checkpoint not found at {dataloader_path}. Sampler "
                f"state will not be restored, which may lead to data inconsistency."
            )

        # Barrier to ensure all ranks are synchronized after loading.
        dist.barrier(self._gather_group)
        logger.info(f"Rank {self._rank}: Finished loading all checkpoint components.")

    def _log_metrics_to_console(self, ordered_metrics: List[Tuple[str, Any]], step: int):
        """Logs a formatted string of metrics to the console on rank 0."""
        if self._rank != 0:
            return
        log_parts = [f"step:{step}"]
        log_parts.extend([f"{k}:{v:.4f}" if isinstance(v, float) else f"{k}:{v}" for k, v in ordered_metrics])
        logger.info(" | ".join(log_parts))

    def _reduce_and_broadcast_metrics(
        self, local_metrics: Dict[str, Union[float, List[float], torch.Tensor]], group: Optional[dist.ProcessGroup]
    ) -> Dict[str, float]:
        """
        Aggregates metrics in a distributed environment using a dedicated helper class.

        Args:
            local_metrics: A dictionary of metrics on each rank.
            group: The process group for the aggregation.

        Returns:
            A dictionary with the globally aggregated metrics, available on all ranks.
        """
        if not isinstance(local_metrics, dict) or not local_metrics:
            return {}

<<<<<<< HEAD
        world_size = dist.get_world_size(group)
=======
        world_size = dist.get_world_size()
>>>>>>> f35ff00f
        if world_size <= 1:
            # If not in a distributed setting, perform local aggregation only.
            aggregator = DistributedMetricAggregator(local_metrics, group=None)
            # The bucketed values are already the final values in a non-distributed case.
            final_metrics = {}
            for op_type, data in aggregator.op_buckets.items():
                for key, value in data:
                    if op_type == _ReduceOp.SUM:  # value is a (sum, count) tuple
                        final_metrics[key] = value[0] / value[1] if value[1] > 0 else 0.0
                    else:  # value is a float
                        final_metrics[key] = float(value)
            return final_metrics

        # In a distributed setting, use the aggregator to perform communication.
        aggregator = DistributedMetricAggregator(local_metrics, group)
        return aggregator.aggregate_and_get_results()

    def _prepare_local_batch_metrics(self, batch: DataProto, use_critic: bool = True) -> Dict[str, torch.Tensor]:
        """
        Prepares a dictionary of raw local metric tensors from a batch.
        This function DOES NOT pre-aggregate values (like sum, max, min).
        It provides the raw data needed for a more efficient `all_reduce` aggregation.

        Args:
            batch: The local data shard for the current rank.
            use_critic: Flag to include critic-related metric components.

        Returns:
            A dictionary of tensors representing local, raw metric values.
        """
        from siirl.utils.metrics.metric_utils import _compute_response_info

        response_info = _compute_response_info(batch)
        response_mask = response_info["response_mask"].bool()
        device = batch.batch["advantages"].device
        max_response_length = batch.batch["responses"].shape[-1]
        response_lengths = response_info["response_length"].to(device)
        prompt_lengths = response_info["prompt_length"].to(device)
        # Components for correct/wrong response length metrics
        correct_threshold = 0.5
        rewards_per_response = batch.batch["token_level_rewards"].sum(-1)
        correct_mask = rewards_per_response > correct_threshold
        # Components for prompt clip ratio
        prompt_attn_mask = batch.batch["attention_mask"][:, :-max_response_length]
        max_prompt_length = prompt_attn_mask.size(-1)

        # Prepare a dictionary to hold all local raw values
        local_data = {
            "score": batch.batch["token_level_scores"].sum(-1),
            "rewards": batch.batch["token_level_rewards"].sum(-1),
            "advantages": torch.masked_select(batch.batch["advantages"], response_mask),
            "returns": torch.masked_select(batch.batch["returns"], response_mask),
            "response_length": response_info["response_length"].to(device),
            "prompt_length": response_info["prompt_length"].to(device),
            "correct_response_length": response_lengths[correct_mask],
            "wrong_response_length": response_lengths[~correct_mask],
            "response_clip_ratio": torch.eq(response_info["response_length"], max_response_length).float(),
            "prompt_clip_ratio": torch.eq(prompt_lengths, max_prompt_length).float(),
        }

        if use_critic:
            valid_values = torch.masked_select(batch.batch["values"], response_mask)
            error = local_data["returns"] - valid_values

            critic_data = {
                "values": valid_values,
                # Special components for explained variance. These will be summed globally.
                "returns_sq_sum_comp": torch.sum(torch.square(local_data["returns"])),
                "error_sum_comp": torch.sum(error),
                "error_sq_sum_comp": torch.sum(torch.square(error)),
            }
            local_data.update(critic_data)

        return local_data

    def _collect_final_metrics(self, batch: DataProto, timing_raw: dict) -> Dict[str, float]:
        """
        Orchestrates the collection and computation of all metrics for a training step
        using a highly efficient, all_reduce-based aggregation strategy.

        This function replaces the old `compute -> reduce -> finalize` pipeline.
        """
        device_name = get_device_name()
        if device_name == "cuda":
            torch.cuda.reset_peak_memory_stats()
        elif device_name == "npu":
            torch.npu.reset_peak_memory_stats()

        final_metrics = {}

        # --- 1. Prepare all local metric data ---
        use_critic = any(node.node_role == NodeRole.CRITIC for node in self.taskgraph.nodes.values())
        local_data = self._prepare_local_batch_metrics(batch, use_critic=use_critic)

        # --- 2. Build the dictionary for our generic, high-performance aggregator ---
        # We want mean, max, and min for most standard metrics.
        metrics_to_aggregate = {}

        # Process metrics requiring mean, max, and min
        for key, prefix in METRIC_CONFIG_FULL.items():
            if key in local_data:
                # The aggregator determines the operation from the key.
                # We provide the same raw tensor for mean, max, and min calculations.
                metrics_to_aggregate[f"{prefix}/mean"] = local_data[key]
                metrics_to_aggregate[f"{prefix}_max"] = local_data[key]
                metrics_to_aggregate[f"{prefix}_min"] = local_data[key]

        # Process metrics requiring only mean
        for key, prefix in METRIC_CONFIG_MEAN_ONLY.items():
            if key in local_data:
                metrics_to_aggregate[f"{prefix}/mean"] = local_data[key]

        representative_actor_node = next(
            (n for n in self.taskgraph.nodes.values() if n.node_role == NodeRole.ACTOR), self.first_rollout_node
        )
        _, _, tp_rank_in_group, _ = self._get_node_dp_info(representative_actor_node)
        local_token_sum = sum(batch.meta_info.get("global_token_num", [0])) if tp_rank_in_group == 0 else 0
        metrics_to_aggregate["perf/total_num_tokens/mean"] = torch.tensor(
            float(local_token_sum)
        )  # Use mean to get a sum

        # --- 3. Perform the aggregated, distributed reduction ---
        with self._timer("metrics_aggregation", timing_raw):
            aggregated_metrics = self._reduce_and_broadcast_metrics(metrics_to_aggregate, self._gather_group)

        # Post-process keys and values for the final output
        for key, value in aggregated_metrics.items():
            if "_max" in key and "mem" not in key:
                final_metrics[key.replace("_max", "/max")] = value
            elif "_min" in key:
                final_metrics[key.replace("_min", "/min")] = value
            else:
                final_metrics[key] = value

        # Special handling for total_num_tokens to convert mean back to sum
        if "perf/total_num_tokens/mean" in final_metrics:
            final_metrics["perf/total_num_tokens"] = final_metrics.pop(
                "perf/total_num_tokens/mean"
            ) * dist.get_world_size(self._gather_group)

        # --- 4. Handle special cases like Explained Variance ---
        if use_critic:
            # These components only need to be summed. We can do a direct all_reduce.
            components_to_sum = {k: v for k, v in local_data.items() if k.endswith("_comp")}
            for tensor in components_to_sum.values():
                if self._gather_group is not None:
                    dist.all_reduce(tensor, op=dist.ReduceOp.SUM, group=self._gather_group)

            # Now all ranks have the global sums and can compute the final value.
            N = local_data["returns"].numel()
            total_N_tensor = torch.tensor([N], dtype=torch.int64, device=local_data["returns"].device)
            if self._gather_group is not None:
                dist.all_reduce(total_N_tensor, op=dist.ReduceOp.SUM, group=self._gather_group)
            global_N = total_N_tensor.item()

            if global_N > 0:
                global_returns_sum = final_metrics["critic/returns/mean"] * global_N
                global_returns_sq_sum = components_to_sum["returns_sq_sum_comp"].item()
                global_error_sum = components_to_sum["error_sum_comp"].item()
                global_error_sq_sum = components_to_sum["error_sq_sum_comp"].item()

                mean_returns = global_returns_sum / global_N
                var_returns = (global_returns_sq_sum / global_N) - (mean_returns**2)

                mean_error = global_error_sum / global_N
                var_error = (global_error_sq_sum / global_N) - (mean_error**2)

                final_metrics["critic/vf_explained_var"] = 1.0 - var_error / (var_returns + 1e-8)
            else:
                final_metrics["critic/vf_explained_var"] = 0.0

        # --- 5. Add timing and other rank-0-only metrics ---
        # Only rank 0 needs to compute these for logging.
        if self._rank == 0:
            batch.meta_info["global_token_num"] = [final_metrics.get("perf/total_num_tokens", 0)]
            final_metrics.update(compute_throughout_metrics(batch, timing_raw, dist.get_world_size()))
            final_metrics["perf/process_cpu_mem_used_gb"] = psutil.Process(os.getpid()).memory_info().rss / (1024**3)
            timing_metrics = compute_timing_metrics(batch, timing_raw)
            for key, value in timing_metrics.items():
                if key.startswith("timing_s/"):
                    final_metrics[key.replace("timing_s/", "perf/delta_time/")] = value

        # All ranks return the final metrics. Ranks other than 0 can use them if needed,
        # or just ignore them. This is cleaner than returning an empty dict.
        return final_metrics

    def _collect_multi_final_metrics(self, batch: DataProto, ordered_metrics: dict, timing_raw: dict) -> Dict[str, float]:
        node_queue = self.taskgraph.get_entry_nodes()
        visited_nodes = set()
        while node_queue:
            cur_node = node_queue.pop(0)
            if cur_node.node_id in visited_nodes:
                continue
            if cur_node.node_role !=  NodeRole.ROLLOUT:
                break
            batch = remove_prefix_from_dataproto(batch, cur_node)        
            final_metrics = self._collect_final_metrics(batch, timing_raw)
            final_metrics = add_prefix_to_metrics(final_metrics, cur_node)
            if final_metrics:
                ordered_metrics.extend(sorted(final_metrics.items()))
            if next_nodes := self.taskgraph.get_downstream_nodes(cur_node.node_id):
                for n in next_nodes:
                    if n.node_id not in visited_nodes:
                        node_queue.append(n)
            batch = add_prefix_to_dataproto(batch, cur_node)
        return ordered_metrics

    def put_data_to_buffers(
        self, key: str, data: DataProto, source_dp_size: int, dest_dp_size: int, timing_raw: Dict[str, float]
    ):
        """Puts data into shared Ray plasma store for consumption by downstream nodes."""
        data.meta_info["padding_values"] = {
            "input_ids": self.validate_tokenizer.pad_token_id,
            "responses": self.validate_tokenizer.pad_token_id,
            "labels": -100,
            "attention_mask": 0,
            "response_mask": 0,
        }
        data.meta_info["padding_side"] = self.validate_tokenizer.padding_side

        if source_dp_size == dest_dp_size:
            with self._timer(f"put_intern_data_{key}", timing_raw):
                logger.debug(f"Rank {self._rank}: DP size match. Storing data for key '{key}' in local cache.")
                self.internal_data_cache[key] = data
        else:
            loop = asyncio.get_event_loop()
            with self._timer(f"put_ray_proto_data_{key}", timing_raw):
                chunks = data.chunk(chunks=len(self.data_buffers))
                put_futures = [buf.put.remote(key, chunk) for buf, chunk in zip(self.data_buffers, chunks)]
            with self._timer(f"put_proto_data_{key}", timing_raw):
                loop.run_until_complete(asyncio.gather(*put_futures))

    def get_data_from_buffers(
        self, key: str, my_current_dp_rank: int, my_current_dp_size: int, timing_raw: Dict[str, float]
    ) -> Optional[DataProto]:
        """Gets data from shared buffers that was produced by an upstream node."""
        # First, check the high-speed internal cache.
        with self._timer(f"get_intern_data_{key}", timing_raw):
            if key in self.internal_data_cache:
                logger.debug(f"Rank {self._rank}: Found data for key '{key}' in local cache. Bypassing Ray.")
                return self.internal_data_cache.pop(key)

        # If not in the local cache, fall back to remote Ray buffers.
        logger.debug(f"Rank {self._rank}: Data for key '{key}' not in local cache. Fetching from remote buffers.")
        if not self.data_buffers:
            return None

        loop = asyncio.get_event_loop()
        first_item = loop.run_until_complete(
            self.data_buffers[0].get.remote(key, my_current_dp_rank, my_current_dp_size)
        )
        if first_item is None:
            return None

        if isinstance(first_item, ray.ObjectRef):
            with self._timer(f"get_ref_data_{key}", timing_raw):
                return loop.run_until_complete(first_item)
        elif isinstance(first_item, DataProto):
            # If data was chunked, retrieve all chunks and concatenate
            with self._timer(f"get_proto_data_{key}", timing_raw):
                other_chunks_futures = [
                    b.get.remote(key, my_current_dp_rank, my_current_dp_size) for b in self.data_buffers[1:]
                ]
                other_chunks = loop.run_until_complete(asyncio.gather(*other_chunks_futures))
            with self._timer(f"get_proto_data_concat_chunks_{key}", timing_raw):
                return DataProto.concat([first_item] + other_chunks)
        return None

    def reset_data_buffer(self, all_keys: List[str]):
        """
        Reset the data buffer for a given list of keys.
        """
        if self._rank == 0:
            loop = asyncio.get_event_loop()
            for data_buffer in self.data_buffers:
                loop.run_until_complete(data_buffer.reset.remote())

    def taskgroup_have_finish(self) -> bool:
        """
        Check if the taskgroup has finished.
        """
        return self.taskgraph_execute_finished

    def format_metrics_by_group(
        self, metrics: Dict[str, Any], group_order: List[str], float_precision: int = 3, delimiter: str = " - "
    ) -> Dict[str, Any]:
        """
        A flexible helper function that formats metrics based on a predefined group order
        and alphabetical order within groups. It supports extracting specific keys from
        a group to be placed elsewhere in the sequence.
        """
        if not metrics:
            return {}

        ordered_dict = {}
        processed_keys = set()

        # Pre-identify all explicitly mentioned full keys to exclude them from group processing.
        explicitly_mentioned_keys = {key for key in group_order if key in metrics}

        # 1. Process metrics according to the defined group/key order.
        for pattern in group_order:
            # First, check if the pattern is a full key that should be processed now.
            if pattern in explicitly_mentioned_keys and pattern not in processed_keys:
                ordered_dict[pattern] = metrics[pattern]
                processed_keys.add(pattern)
            else:
                # Otherwise, treat the pattern as a group prefix.
                group_prefix = f"{pattern}/"

                # Find all keys belonging to this group, excluding any that are already processed
                # or explicitly mentioned elsewhere in the order. Then sort them alphabetically.
                keys_in_group = sorted(
                    [
                        key
                        for key in metrics
                        if key.startswith(group_prefix)
                        and key not in processed_keys
                        and key not in explicitly_mentioned_keys
                    ]
                )

                for key in keys_in_group:
                    ordered_dict[key] = metrics[key]
                    processed_keys.add(key)

        # 2. Process all remaining keys that were not matched by any rule.
        remaining_keys = sorted([key for key in metrics if key not in processed_keys])
        if remaining_keys:
            for key in remaining_keys:
                ordered_dict[key] = metrics[key]

        return ordered_dict

    @staticmethod
    def _get_time_now(time_zone: str = "Asia/Shanghai") -> datetime:
        """
        Returns the current time in Shanghai timezone.
        """
        return datetime.now(tz=ZoneInfo(time_zone))

    def _try_to_get_model_name_from_path(self) -> str:
        """
        Attempts to extract the model name from the model path in the configuration.
        """
        model_path = self.config.actor_rollout_ref.model.path
        return os.path.basename(os.path.normpath(model_path))

    def _aggregate_and_write_performance_metrics(self, metrics: Dict[str, Any]):
        """
        Gathers performance metrics from all ranks to rank 0 and writes them to a CSV file.
        Each row corresponds to a metric key COMMON to all ranks, and each column to a rank.
        This function is called only if performance profiling is enabled.
        """
        # Gather all metrics dictionaries to rank 0
        world_size = dist.get_world_size()
        gathered_metrics = [None] * world_size if self._rank == 0 else None
        dist.gather_object(metrics, gathered_metrics, dst=0, group=self._gather_group)

        if self._rank == 0:
            if not gathered_metrics:
                logger.warning("No metrics gathered on rank 0. Skipping performance CSV write.")
                return

            # Filter out any non-dict items and find the intersection of keys
            valid_metrics = [m for m in gathered_metrics if isinstance(m, dict) and m]
            if not valid_metrics:
                logger.warning("No valid metric dictionaries received on rank 0. Skipping CSV write.")
                return

            # Start with keys from the first valid dict, then find the intersection with the rest
            common_keys = set(valid_metrics[0].keys())
            for rank_metrics in valid_metrics[1:]:
                common_keys.intersection_update(rank_metrics.keys())

            sorted_keys = sorted(list(common_keys))

            if not sorted_keys:
                logger.warning(
                    f"No common metric keys found across all ranks for step {self.global_steps}. Skipping CSV write."
                )
                return

            # Define output directory and create it if it doesn't exist
            ts = self._get_time_now().strftime("%Y-%m-%d-%H-%M-%S")
            try:
                # Try to get model name from model path config
                model_name = self._try_to_get_model_name_from_path()
                output_dir = os.path.join("performance_logs", model_name, ts)
                os.makedirs(output_dir, exist_ok=True)
            except OSError as e:
                logger.error(f"Failed to create performance log directory {output_dir}: {e}")
                return

            filename = os.path.join(output_dir, f"world_{world_size}_step_{self.global_steps}_common_metrics.csv")

            # Write data to the CSV file
            try:
                with open(filename, "w", newline="", encoding="utf-8") as csvfile:
                    writer = csv.writer(csvfile)

                    # Write the header row: ['metric', 'rank_0', 'rank_1', ...]
                    header = (
                        ["metric"]
                        + [f"rank_{i}" for i in range(world_size)]
                        + ["max", "min", "delta_max_min", "delta_max_rank_0"]
                    )
                    writer.writerow(header)

                    # Write one row for each common metric key
                    for key in sorted_keys:
                        # The first element of the row is the metric name
                        row = [key]
                        # Append the value for this key from each rank's metrics
                        for i in range(world_size):
                            rank_metrics = gathered_metrics[i]
                            # Since we know the key is common, we can access it directly,
                            # but add a check for robustness in case an object wasn't a dict.
                            if isinstance(rank_metrics, dict):
                                value = rank_metrics.get(key, "Error: Key Missing")
                            else:
                                value = "N/A: Invalid Data"
                            row.append(value)
                        # Calculate max and min values for the row
                        row_max = max([x for x in row[1:] if isinstance(x, (int, float))], default="N/A")
                        row_min = min([x for x in row[1:] if isinstance(x, (int, float))], default="N/A")
                        row_delta_max = (
                            row_max - row_min
                            if isinstance(row_max, (int, float)) and isinstance(row_min, (int, float))
                            else "N/A"
                        )
                        row_delta_rank0 = row_max - row[1] if isinstance(row[1], (int, float)) else "N/A"
                        row.extend([row_max, row_min, row_delta_max, row_delta_rank0])
                        writer.writerow(row)

                logger.info(
                    f"Common performance metrics for step {self.global_steps} successfully written to {filename}"
                )

            except OSError as e:
                logger.error(f"Failed to write performance metrics to CSV file {filename}: {e}")

    def _log_core_performance_metrics(self, metrics: Dict[str, Any], step: int):
        """
        Logs a formatted, easy-to-read summary of core performance metrics on rank 0.
        This provides a clear, separate view of the most important indicators.
        """
        if self._rank != 0:
            return

        # Helper to safely get metric values, returning 'N/A' if the key is not found
        def get_metric(key, precision=3):
            val = metrics.get(key)
            if val is None:
                return "N/A"
            if isinstance(val, (float, np.floating)):
                return f"{val:.{precision}f}"
            return val

        # --- Build the log string ---
        log_str = f"\n\n{'=' * 25} RANK({self._rank}): Core Performance Metrics (Step: {step}) {'=' * 25}\n"

        # --- Overall Performance ---
        log_str += "\n--- ⏱️  Overall Performance ---\n"
        log_str += f"  {'Step Time':<28}: {get_metric('perf/time_per_step', 3)} s\n"
        log_str += f"  {'Throughput (tokens/s)':<28}: {get_metric('perf/throughput', 2)}\n"
        log_str += f"  {'Total Tokens in Step':<28}: {get_metric('perf/total_num_tokens', 0)}\n"

        # --- Algorithm-Specific Metrics ---
        log_str += "\n--- 📈 Algorithm Metrics ---\n"
        log_str += f"  {'Actor Entropy':<28}: {get_metric('actor/entropy_loss', 4)}\n"
        log_str += (
            f"  {'Critic Rewards (Mean/Min/Max)':<28}: {get_metric('critic/rewards/mean', 3)} / "
            f"{get_metric('critic/rewards/min', 3)} / {get_metric('critic/rewards/max', 3)}\n"
        )
        log_str += (
            f"  {'Critic Scores (Mean/Min/Max)':<28}: {get_metric('critic/score/mean', 3)} / "
            f"{get_metric('critic/score/min', 3)} / {get_metric('critic/score/max', 3)}\n"
        )

        if self.enable_perf:
            # --- Module-wise Timings (Single Column) ---
            log_str += "\n--- ⏳ Module-wise Timings (s) ---\n"
            # Dynamically find all delta_time metrics except the total step time
            timing_keys = sorted(
                [k for k in metrics.keys() if k.startswith("perf/delta_time/") and k != "perf/delta_time/step"]
            )

            ref_key = "perf/delta_time/ref"
            reference_key = "perf/delta_time/reference"
            if ref_key in timing_keys and reference_key in timing_keys:
                timing_keys.remove(reference_key)

            if timing_keys:
                # Find the maximum label length across all keys for clean alignment
                max_label_len = 0
                if timing_keys:
                    max_label_len = max(
                        len(k.replace("perf/delta_time/", "").replace("_", " ").title()) for k in timing_keys
                    )

                for key in timing_keys:
                    label = key.replace("perf/delta_time/", "").replace("_", " ").title()
                    value = get_metric(key, 3)
                    log_str += f"  {label:<{max_label_len}} : {value}s\n"
            else:
                log_str += "  No detailed timing metrics available.\n"

        # --- Model Flops Utilization (MFU) ---
        log_str += "\n--- 🔥 Model Flops Utilization (MFU) ---\n"
        log_str += f"  {'Mean MFU':<28}: {get_metric('perf/mfu/mean', 3)}\n"
        log_str += f"  {'Actor Training MFU':<28}: {get_metric('perf/mfu/actor', 3)}\n"
        # log_str += f"  {'Rollout MFU':<28}: {get_metric('perf/mfu/rollout', 3)}\n"
        log_str += f"  {'Reference Policy MFU':<28}: {get_metric('perf/mfu/ref', 3)}\n"
        log_str += f"  {'Actor LogProb MFU':<28}: {get_metric('perf/mfu/actor_log_prob', 3)}\n"

        # --- Memory Usage ---
        log_str += "\n--- 💾 Memory Usage ---\n"
        log_str += f"  {'Max GPU Memory Allocated':<28}: {get_metric('perf/max_memory_allocated_gb', 2)} GB\n"
        log_str += f"  {'Max GPU Memory Reserved':<28}: {get_metric('perf/max_memory_reserved_gb', 2)} GB\n"
        log_str += f"  {'CPU Memory Used':<28}: {get_metric('perf/cpu_memory_used_gb', 2)} GB\n"

        # --- Sequence Lengths ---
        log_str += "\n--- 📏 Sequence Lengths ---\n"
        log_str += (
            f"  {'Prompt Length (Mean/Max)':<28}: {get_metric('prompt/length/mean', 1)} / "
            f"{get_metric('prompt/length/max', 0)}\n"
        )
        log_str += (
            f"  {'Response Length (Mean/Max)':<28}: {get_metric('response/length/mean', 1)} / "
            f"{get_metric('response/length/max', 0)}\n"
        )
        log_str += f"  {'Response Clip Ratio':<28}: {get_metric('response/clip_ratio/mean', 4)}\n"
        log_str += f"  {'Prompt Clip Ratio':<28}: {get_metric('prompt/clip_ratio/mean', 4)}\n"
        log_str += (
            f"  {'Correct Resp Len (Mean/Max)':<28}: {get_metric('response/correct_length/mean', 1)} / "
            f"{get_metric('response/correct_length/max', 0)}\n"
        )
        log_str += (
            f"  {'Wrong Resp Len (Mean/Max)':<28}: {get_metric('response/wrong_length/mean', 1)} / "
            f"{get_metric('response/wrong_length/max', 0)}\n"
        )

        log_str += "\n" + "=" * 82 + "\n"

        logger.info(log_str)

<<<<<<< HEAD
    def _whether_put_data(self, cur_tp_rank, next_dp_size, cur_dp_size, cur_node, next_node) -> bool:
        # Only TP rank 0 or next nodes is COMPUTE node or multi-agent rollout, puts data to avoid duplication
        if cur_tp_rank == 0:
            return True
        if next_dp_size == cur_dp_size and next_node.node_type == NodeType.COMPUTE:
            return True
        if cur_node.node_role == next_node.node_role and cur_node.node_role == NodeRole.ROLLOUT:
            return True
        return False

    def _batch_apply_pre_template(self, batch, tokenizer, chat_template="", key_prefix=""):
        self_tokenizer = tokenizer["tokenizer"]
        raw_prompts = batch.non_tensor_batch[key_prefix + "raw_prompt"]
=======
    def _whether_put_data(self, is_current_last_pp_tp_rank0, next_dp_size, cur_dp_size, cur_node, next_node) -> bool:
        # Determine whether to put data into buffer based on node configuration
        result = False
        reason = "No condition met"
        
        if is_current_last_pp_tp_rank0:
            result = True
            reason = "Current last PP rank's TP rank 0"
        elif next_dp_size == cur_dp_size:
            if next_node.node_type in [NodeType.COMPUTE, NodeType.MODEL_TRAIN]:
                result = True
                reason = f"DP sizes match and next node is {next_node.node_type}"
        elif cur_node.node_role == next_node.node_role and cur_node.node_role == NodeRole.ROLLOUT:
            result = True
            reason = "Both nodes are ROLLOUT"
            
        logger.debug(f"Rank {self._rank}: _whether_put_data decision for {cur_node.node_id}->{next_node.node_id}: {result} ({reason}). "
                    f"is_current_last_pp_tp_rank0={is_current_last_pp_tp_rank0}, next_dp_size={next_dp_size}, cur_dp_size={cur_dp_size}, "
                    f"cur_node_type={cur_node.node_type}, next_node_type={next_node.node_type}, "
                    f"cur_node_role={cur_node.node_role}, next_node_role={next_node.node_role}")
        return result


    def _batch_apply_pre_template(self, batch, tokenizer, chat_template = "", key_prefix = ""):
        self_tokenizer = tokenizer['tokenizer']
        pad_token_id = self_tokenizer.pad_token_id
        raw_prompts = batch.non_tensor_batch[key_prefix + 'raw_prompt']
>>>>>>> f35ff00f
        new_prompts = []
        for idx in range(len(raw_prompts)):
            token_ids = batch.non_tensor_batch[key_prefix + "raw_prompt_ids"][idx]
            prompt = self_tokenizer.decode(token_ids)
            new_prompt = chat_template.format(prompt=prompt)
            raw_prompts[idx][0]["content"] = new_prompt
            new_prompts.append(new_prompt)
        encode_data = self_tokenizer(
            new_prompts,
            return_tensors="pt",
            padding="max_length",
            truncation=True,
            max_length=self.config.data.max_prompt_length,
            padding_side="left",
        )
        encode_data_origin = self_tokenizer(
            new_prompts,
            return_tensors="np",
            padding=False,
            truncation=True,
            max_length=self.config.data.max_prompt_length,
        )
        attention_mask = encode_data["attention_mask"]
        position_ids = (attention_mask.cumsum(dim=1) - 1) * attention_mask
        batch.batch[key_prefix + "input_ids"] = encode_data["input_ids"]
        batch.batch[key_prefix + "position_ids"] = position_ids
        batch.batch[key_prefix + "attention_mask"] = attention_mask
        batch.non_tensor_batch[key_prefix + "raw_prompt_ids_origin"] = batch.non_tensor_batch[
            key_prefix + "raw_prompt_ids"
        ].copy()
        batch.non_tensor_batch[key_prefix + "raw_prompt_ids"] = encode_data_origin["input_ids"]

    def _batch_apply_post_template(self, batch, tokenizer, chat_template="", key_prefix=""):
        # add output template
        self_tokenizer = tokenizer["tokenizer"]
        pad_token_id = self_tokenizer.pad_token_id
        new_responses = []

        # remove right pad and apply post template
        # check if only "responses", "input_ids", "attention_mask", "position_ids" will be use in later compute
        for idx in range(len(batch.batch[key_prefix + "responses"])):
            ## remove left_pad and right_pad
            non_pad_index = torch.nonzero(batch.batch[key_prefix + "responses"][idx] != pad_token_id, as_tuple=False)
            first_idx = non_pad_index[0][0].item()
            last_idx = non_pad_index[-1][0].item()
            response_id = batch.batch[key_prefix + "responses"][idx][first_idx : last_idx + 1].tolist()
            prompt = self_tokenizer.decode(response_id)
            new_response = chat_template.format(prompt=prompt)
            new_responses.append(new_response)

        # add right pad for response
        encode_data = self_tokenizer(
            new_responses,
            return_tensors="pt",
            padding="max_length",
            truncation=True,
            max_length=self.config.data.max_response_length,
            padding_side="right",
        )
        # generate new response and input_ids
        response_id = encode_data["input_ids"]
        batch.batch[key_prefix + "responses"] = response_id
        batch.batch[key_prefix + "input_ids"] = torch.cat([batch.batch[key_prefix + "prompts"], response_id], dim=1)

        # generate attention_mask and position_id
        attention_mask = (batch.batch[key_prefix + "input_ids"] != pad_token_id).long()
        position_ids = (attention_mask.cumsum(dim=1) - 1) * attention_mask
        batch.batch[key_prefix + "attention_mask"] = attention_mask
        batch.batch[key_prefix + "position_ids"] = position_ids

    def _map_rollout_out2input(self, batch: DataProto, tokenizer, next_prefix="", cur_prefix="") -> DataProto:
        self_tokenizer = tokenizer["tokenizer"]
        next_batch = TensorDict(
            {
                next_prefix + "input_ids": batch.batch[cur_prefix + "input_ids"],
                next_prefix + "attention_mask": batch.batch[cur_prefix + "attention_mask"],
                next_prefix + "position_ids": batch.batch[
                    cur_prefix + "position_ids"
                ],  # here input_ids become the whole sentences
            },
            batch_size=batch.batch[cur_prefix + "input_ids"].size()[0],
        )
        non_tensor_batch = {
            next_prefix + "raw_prompt": batch.non_tensor_batch[cur_prefix + "raw_prompt"],
            next_prefix + "reward_model": batch.non_tensor_batch[cur_prefix + "reward_model"],
            next_prefix + "data_source": batch.non_tensor_batch[cur_prefix + "data_source"],
        }
        # get no pad new_raw_prompt_ids

        non_tensor_batch[next_prefix + "raw_prompt_ids"] = []
        bs = batch.batch[cur_prefix + "input_ids"].size()[0]
        for idx in range(bs):
            pad_id = batch.batch[cur_prefix + "responses"][idx]
            non_pad_index = torch.nonzero(pad_id != self_tokenizer.pad_token_id, as_tuple=False)
            first_idx = non_pad_index[0][0].item()
            last_idx = non_pad_index[-1][0].item()
            non_pad_id = pad_id[first_idx : last_idx + 1].tolist()
            non_tensor_batch[next_prefix + "raw_prompt_ids"].append(
                batch.non_tensor_batch[cur_prefix + "raw_prompt_ids_origin"][idx] + non_pad_id
            )
        non_tensor_batch[next_prefix + "raw_prompt_ids"] = np.array(
            non_tensor_batch[next_prefix + "raw_prompt_ids"], dtype=object
        )
        new_batch = DataProto(batch=next_batch, non_tensor_batch=non_tensor_batch, meta_info={})
        batch.union(new_batch)

    def check_spmd_mode(self):
        return self.rollout_mode == 'sync' and self._multi_agent == False<|MERGE_RESOLUTION|>--- conflicted
+++ resolved
@@ -1,5 +1,6 @@
 # Copyright 2025, Shanghai Innovation Institute. All rights reserved.
-#
+# Copyright 2025, Infrawaves. All rights reserved.
+# 
 # Licensed under the Apache License, Version 2.0 (the "License");
 # you may not use this file except in compliance with the License.
 # You may obtain a copy of the License at
@@ -96,19 +97,61 @@
             self.device = "cpu"
         self.op_buckets = self._bucket_local_metrics(local_metrics)
 
-    def _bucket_local_metrics(self, metrics: Dict) -> defaultdict:
+    def _bucket_local_metrics(self, metrics: Dict, expected_keys: set = None) -> defaultdict:
         """
         Parses local metrics and groups them by the required reduction operation.
         This step also performs local pre-aggregation on lists and tensors.
         This version correctly handles multi-element tensors as input.
-
+        
+        For Pipeline Parallel (PP), different stages may have different metrics.
+        This method ensures all ranks have the same set of keys by adding missing
+        metrics with default values (0.0) to avoid tensor shape mismatch in all_reduce.
+
+        Args:
+            metrics: Local metrics dictionary
+            expected_keys: Optional set of all expected metric keys across all ranks
+            
         Returns:
             A defaultdict containing keys and pre-aggregated values,
             grouped by reduction operation type (_ReduceOp).
         """
         buckets = defaultdict(list)
+        
+        # If expected_keys is provided, ensure all ranks have the same metrics
+        if expected_keys:
+            # define metrics that should be excluded from non-computing ranks
+            # these are training-specific metrics that only the last PP stage should contribute
+            training_metrics = {
+                'actor/pg_loss', 'actor/kl_loss', 'actor/entropy_loss', 'actor/ppo_kl',
+                'actor/pg_clipfrac', 'actor/pg_clipfrac_lower', 'actor/kl_coef',
+                'critic/vf_loss', 'critic/clipfrac'
+            }
+
+            # Token counting metrics should only be contributed by PP rank 0 to avoid double counting
+            token_counting_metrics = {
+                'perf/total_num_tokens/mean'
+            }
+            
+            for key in expected_keys:
+                if key not in metrics:
+                    # for training metrics: use None to indicate this rank shouldn't contribute
+                    # for other metrics: use 0.0 as default
+                    if any(key.startswith(prefix) for prefix in training_metrics) or key in token_counting_metrics:
+                        # mark as None - will be handled specially in aggregation
+                        metrics[key] = None
+                    else:
+                        # performance metrics get default value 0.0
+                        metrics[key] = 0.0
+        
         for key in sorted(metrics.keys()):
             value = metrics[key]
+            
+            # Skip None values (training metrics from non-contributing ranks)
+            if value is None:
+                # for training metrics that this rank (those ranks that are not the last PP stage) shouldn't contribute to,
+                # add with count=0 so it doesn't affect the average
+                buckets[_ReduceOp.SUM].append((key, (0.0, 0)))
+                continue
 
             # Determine if the value is a list or a tensor that needs aggregation
             is_list = isinstance(value, list)
@@ -121,7 +164,7 @@
                     local_val = torch.max(value).item() if value.numel() > 0 else 0.0
                 elif is_list:
                     local_val = max(value) if value else 0.0
-                else:  # Is a scalar float
+                else: # Is a scalar float
                     local_val = value
                 buckets[op_type].append((key, local_val))
 
@@ -143,7 +186,7 @@
                 elif is_list:
                     local_sum = sum(value) if value else 0.0
                     local_count = len(value)
-                else:  # Is a scalar float
+                else: # Is a scalar float
                     local_sum = value
                     local_count = 1
                 buckets[op_type].append((key, (local_sum, local_count)))
@@ -421,10 +464,12 @@
         logger.info(" | ".join(log_parts))
 
     def _reduce_and_broadcast_metrics(
-        self, local_metrics: Dict[str, Union[float, List[float], torch.Tensor]], group: Optional[dist.ProcessGroup]
+        self, local_metrics: Dict[str, Union[float, List[float], torch.Tensor]], group: dist.ProcessGroup
     ) -> Dict[str, float]:
         """
         Aggregates metrics in a distributed environment using a dedicated helper class.
+        For Pipeline Parallel setups, ensures all ranks have the same metric keys to avoid
+        tensor shape mismatch during all_reduce operations.
 
         Args:
             local_metrics: A dictionary of metrics on each rank.
@@ -436,11 +481,7 @@
         if not isinstance(local_metrics, dict) or not local_metrics:
             return {}
 
-<<<<<<< HEAD
         world_size = dist.get_world_size(group)
-=======
-        world_size = dist.get_world_size()
->>>>>>> f35ff00f
         if world_size <= 1:
             # If not in a distributed setting, perform local aggregation only.
             aggregator = DistributedMetricAggregator(local_metrics, group=None)
@@ -448,14 +489,27 @@
             final_metrics = {}
             for op_type, data in aggregator.op_buckets.items():
                 for key, value in data:
-                    if op_type == _ReduceOp.SUM:  # value is a (sum, count) tuple
+                    if op_type == _ReduceOp.SUM: # value is a (sum, count) tuple
                         final_metrics[key] = value[0] / value[1] if value[1] > 0 else 0.0
-                    else:  # value is a float
+                    else: # value is a float
                         final_metrics[key] = float(value)
             return final_metrics
 
-        # In a distributed setting, use the aggregator to perform communication.
+        # In Megatron with Pipeline Parallel:
+        # 1. First gather all metric keys from all ranks to ensure consistency
+        local_keys = set(local_metrics.keys())
+        all_keys_list = [None] * world_size
+        dist.all_gather_object(all_keys_list, local_keys, group=group)
+        
+        # 2. Union all keys to get the complete set of expected metrics
+        all_expected_keys = set()
+        for keys_set in all_keys_list:
+            all_expected_keys.update(keys_set)
+        
+        # 3. Use the aggregator with unified keys to perform communication
         aggregator = DistributedMetricAggregator(local_metrics, group)
+        # NOTE(Ping Zhang): Ensure all ranks have the same metrics by adding missing ones with default values
+        aggregator.op_buckets = aggregator._bucket_local_metrics(local_metrics, all_expected_keys)
         return aggregator.aggregate_and_get_results()
 
     def _prepare_local_batch_metrics(self, batch: DataProto, use_critic: bool = True) -> Dict[str, torch.Tensor]:
@@ -556,11 +610,14 @@
         representative_actor_node = next(
             (n for n in self.taskgraph.nodes.values() if n.node_role == NodeRole.ACTOR), self.first_rollout_node
         )
-        _, _, tp_rank_in_group, _ = self._get_node_dp_info(representative_actor_node)
-        local_token_sum = sum(batch.meta_info.get("global_token_num", [0])) if tp_rank_in_group == 0 else 0
-        metrics_to_aggregate["perf/total_num_tokens/mean"] = torch.tensor(
-            float(local_token_sum)
-        )  # Use mean to get a sum
+        _, _, _, _, pp_rank_in_group, _ = self._get_node_dp_info(representative_actor_node)
+        # (1) For TP: we have already taken TP into account when we set global_token_num in compute_reward.
+        # see: siirl/workers/dag_worker/mixins/node_executors_mixin.py:compute_reward
+        # (2) For PP: only PP rank 0 contributes to avoid double counting within PP groups
+        # The aggregation will average across DP groups and multiply by world size to get global estimate
+        if pp_rank_in_group == 0:
+            local_token_sum = sum(batch.meta_info.get("global_token_num", [0]))
+            metrics_to_aggregate["perf/total_num_tokens/mean"] = float(local_token_sum)
 
         # --- 3. Perform the aggregated, distributed reduction ---
         with self._timer("metrics_aggregation", timing_raw):
@@ -648,66 +705,102 @@
             batch = add_prefix_to_dataproto(batch, cur_node)
         return ordered_metrics
 
-    def put_data_to_buffers(
-        self, key: str, data: DataProto, source_dp_size: int, dest_dp_size: int, timing_raw: Dict[str, float]
-    ):
+    def put_data_to_buffers(self, key: str, data: DataProto, source_dp_size: int, dest_dp_size: int, timing_raw: Dict[str, float]):
         """Puts data into shared Ray plasma store for consumption by downstream nodes."""
-        data.meta_info["padding_values"] = {
-            "input_ids": self.validate_tokenizer.pad_token_id,
-            "responses": self.validate_tokenizer.pad_token_id,
-            "labels": -100,
-            "attention_mask": 0,
-            "response_mask": 0,
-        }
-        data.meta_info["padding_side"] = self.validate_tokenizer.padding_side
-
-        if source_dp_size == dest_dp_size:
-            with self._timer(f"put_intern_data_{key}", timing_raw):
-                logger.debug(f"Rank {self._rank}: DP size match. Storing data for key '{key}' in local cache.")
-                self.internal_data_cache[key] = data
-        else:
-            loop = asyncio.get_event_loop()
-            with self._timer(f"put_ray_proto_data_{key}", timing_raw):
-                chunks = data.chunk(chunks=len(self.data_buffers))
-                put_futures = [buf.put.remote(key, chunk) for buf, chunk in zip(self.data_buffers, chunks)]
-            with self._timer(f"put_proto_data_{key}", timing_raw):
-                loop.run_until_complete(asyncio.gather(*put_futures))
-
-    def get_data_from_buffers(
-        self, key: str, my_current_dp_rank: int, my_current_dp_size: int, timing_raw: Dict[str, float]
-    ) -> Optional[DataProto]:
+        try:
+            logger.debug(f"Rank {self._rank}: Starting put_data_to_buffers for key '{key}', source_dp_size={source_dp_size}, dest_dp_size={dest_dp_size}")
+            
+            data.meta_info["padding_values"] = {"input_ids": self.validate_tokenizer.pad_token_id, "responses": self.validate_tokenizer.pad_token_id, "labels": -100, "attention_mask": 0, "response_mask": 0}
+            data.meta_info["padding_side"] = self.validate_tokenizer.padding_side
+
+            if source_dp_size == dest_dp_size:
+                with self._timer(f"put_intern_data_{key}", timing_raw):
+                    logger.debug(f"Rank {self._rank}: DP size match ({source_dp_size}). Storing data for key '{key}' in local cache.")
+                    self.internal_data_cache[key] = data
+                    logger.debug(f"Rank {self._rank}: Successfully stored data for key '{key}' in local cache.")
+            else:
+                logger.debug(f"Rank {self._rank}: DP size mismatch (source={source_dp_size}, dest={dest_dp_size}). Using Ray buffers for key '{key}'.")
+                try:
+                    loop = asyncio.get_event_loop()
+                except RuntimeError:
+                    logger.debug(f"Rank {self._rank}: Creating new event loop for key '{key}'")
+                    loop = asyncio.new_event_loop()
+                    asyncio.set_event_loop(loop)
+
+                with self._timer(f"put_ray_proto_data_{key}", timing_raw):
+                    chunks = data.chunk(chunks=len(self.data_buffers))
+                    logger.debug(f"Rank {self._rank}: Created {len(chunks)} chunks for key '{key}'")
+                    put_futures = [buf.put.remote(key, chunk) for buf, chunk in zip(self.data_buffers, chunks)]
+                
+                with self._timer(f"put_proto_data_{key}", timing_raw):
+                    try:
+                        loop.run_until_complete(asyncio.gather(*put_futures))
+                        logger.debug(f"Rank {self._rank}: Successfully stored all chunks for key '{key}' in Ray buffers")
+                    except Exception as e:
+                        logger.error(f"Rank {self._rank}: Failed to store chunks for key '{key}' in Ray buffers: {e}")
+                        raise
+        except Exception as e:
+            logger.error(f"Rank {self._rank}: Unexpected error in put_data_to_buffers for key '{key}': {e}")
+            raise  # Re-raise the exception to maintain the original behavior
+
+    def get_data_from_buffers(self, key: str, my_current_dp_rank: int, my_current_dp_size: int, timing_raw: Dict[str, float]) -> Optional[DataProto]:
         """Gets data from shared buffers that was produced by an upstream node."""
-        # First, check the high-speed internal cache.
-        with self._timer(f"get_intern_data_{key}", timing_raw):
-            if key in self.internal_data_cache:
-                logger.debug(f"Rank {self._rank}: Found data for key '{key}' in local cache. Bypassing Ray.")
-                return self.internal_data_cache.pop(key)
-
-        # If not in the local cache, fall back to remote Ray buffers.
-        logger.debug(f"Rank {self._rank}: Data for key '{key}' not in local cache. Fetching from remote buffers.")
-        if not self.data_buffers:
+        try:
+            # First, check the high-speed internal cache.
+            with self._timer(f"get_intern_data_{key}", timing_raw):
+                if key in self.internal_data_cache:
+                    logger.debug(f"Rank {self._rank}: Found data for key '{key}' in local cache. Bypassing Ray.")
+                    return self.internal_data_cache.pop(key)
+
+            # If not in the local cache, fall back to remote Ray buffers.
+            logger.debug(f"Rank {self._rank}: Data for key '{key}' not in local cache. Fetching from remote buffers.")
+            if not self.data_buffers:
+                logger.error(f"Rank {self._rank}: data_buffers is None, cannot get data for key '{key}'")
+                return None
+
+            try:
+                loop = asyncio.get_event_loop()
+            except RuntimeError:
+                logger.debug(f"Rank {self._rank}: Creating new event loop for key '{key}'")
+                loop = asyncio.new_event_loop()
+                asyncio.set_event_loop(loop)
+
+            try:
+                logger.debug(f"Rank {self._rank}: Attempting Ray remote call for key '{key}'")
+                first_item = loop.run_until_complete(self.data_buffers[0].get.remote(key, my_current_dp_rank, my_current_dp_size))
+                logger.debug(f"Rank {self._rank}: Completed Ray remote call for key '{key}', got result type: {type(first_item)}")
+            except Exception as e:
+                logger.error(f"Rank {self._rank}: Error getting data from Ray buffer for key '{key}': {e}")
+                return None
+
+            if first_item is None:
+                logger.error(f"Rank {self._rank}: first_item is None for key '{key}'")
+                return None
+
+            if isinstance(first_item, ray.ObjectRef):
+                with self._timer(f"get_ref_data_{key}", timing_raw):
+                    try:
+                        return loop.run_until_complete(first_item)
+                    except Exception as e:
+                        logger.error(f"Rank {self._rank}: Error resolving Ray ObjectRef for key '{key}': {e}")
+                        return None
+            elif isinstance(first_item, DataProto):
+                try:
+                    # If data was chunked, retrieve all chunks and concatenate
+                    with self._timer(f"get_proto_data_{key}", timing_raw):
+                        other_chunks_futures = [b.get.remote(key, my_current_dp_rank, my_current_dp_size) for b in self.data_buffers[1:]]
+                        other_chunks = loop.run_until_complete(asyncio.gather(*other_chunks_futures))
+                    with self._timer(f"get_proto_data_concat_chunks_{key}", timing_raw):
+                        return DataProto.concat([first_item] + other_chunks)
+                except Exception as e:
+                    logger.error(f"Rank {self._rank}: Error concatenating chunks for key '{key}': {e}")
+                    return None
+            logger.error(f"Rank {self._rank}: first_item type {type(first_item)} is neither ray.ObjectRef nor DataProto for key '{key}'")
             return None
 
-        loop = asyncio.get_event_loop()
-        first_item = loop.run_until_complete(
-            self.data_buffers[0].get.remote(key, my_current_dp_rank, my_current_dp_size)
-        )
-        if first_item is None:
+        except Exception as e:
+            logger.error(f"Rank {self._rank}: Unexpected error in get_data_from_buffers for key '{key}': {e}")
             return None
-
-        if isinstance(first_item, ray.ObjectRef):
-            with self._timer(f"get_ref_data_{key}", timing_raw):
-                return loop.run_until_complete(first_item)
-        elif isinstance(first_item, DataProto):
-            # If data was chunked, retrieve all chunks and concatenate
-            with self._timer(f"get_proto_data_{key}", timing_raw):
-                other_chunks_futures = [
-                    b.get.remote(key, my_current_dp_rank, my_current_dp_size) for b in self.data_buffers[1:]
-                ]
-                other_chunks = loop.run_until_complete(asyncio.gather(*other_chunks_futures))
-            with self._timer(f"get_proto_data_concat_chunks_{key}", timing_raw):
-                return DataProto.concat([first_item] + other_chunks)
-        return None
 
     def reset_data_buffer(self, all_keys: List[str]):
         """
@@ -988,21 +1081,6 @@
 
         logger.info(log_str)
 
-<<<<<<< HEAD
-    def _whether_put_data(self, cur_tp_rank, next_dp_size, cur_dp_size, cur_node, next_node) -> bool:
-        # Only TP rank 0 or next nodes is COMPUTE node or multi-agent rollout, puts data to avoid duplication
-        if cur_tp_rank == 0:
-            return True
-        if next_dp_size == cur_dp_size and next_node.node_type == NodeType.COMPUTE:
-            return True
-        if cur_node.node_role == next_node.node_role and cur_node.node_role == NodeRole.ROLLOUT:
-            return True
-        return False
-
-    def _batch_apply_pre_template(self, batch, tokenizer, chat_template="", key_prefix=""):
-        self_tokenizer = tokenizer["tokenizer"]
-        raw_prompts = batch.non_tensor_batch[key_prefix + "raw_prompt"]
-=======
     def _whether_put_data(self, is_current_last_pp_tp_rank0, next_dp_size, cur_dp_size, cur_node, next_node) -> bool:
         # Determine whether to put data into buffer based on node configuration
         result = False
@@ -1026,11 +1104,9 @@
         return result
 
 
-    def _batch_apply_pre_template(self, batch, tokenizer, chat_template = "", key_prefix = ""):
-        self_tokenizer = tokenizer['tokenizer']
-        pad_token_id = self_tokenizer.pad_token_id
-        raw_prompts = batch.non_tensor_batch[key_prefix + 'raw_prompt']
->>>>>>> f35ff00f
+    def _batch_apply_pre_template(self, batch, tokenizer, chat_template="", key_prefix=""):
+        self_tokenizer = tokenizer["tokenizer"]
+        raw_prompts = batch.non_tensor_batch[key_prefix + "raw_prompt"]
         new_prompts = []
         for idx in range(len(raw_prompts)):
             token_ids = batch.non_tensor_batch[key_prefix + "raw_prompt_ids"][idx]
