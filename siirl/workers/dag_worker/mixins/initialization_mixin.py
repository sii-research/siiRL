# Copyright (c) 2025, Shanghai Innovation Institute. All rights reserved.
#
# Licensed under the Apache License, Version 2.0 (the "License");
# you may not use this file except in compliance with the License.
# You may obtain a copy of the License at
#
#     http://www.apache.org/licenses/LICENSE-2.0
#
# Unless required by applicable law or agreed to in writing, software
# distributed under the License is distributed on an "AS IS" BASIS,
# WITHOUT WARRANTIES OR CONDITIONS OF ANY KIND, either express or implied.
# See the License for the specific language governing permissions and
# limitations under the License.

import inspect
import os
from typing import Dict, Type

import ray
import torch
import torch.distributed as dist
from loguru import logger

from siirl.dataloader import DataLoaderNode
from siirl.models.loader import load_tokenizer
from siirl.scheduler.reward import create_reward_manager
from siirl.utils.extras.device import get_device_name, get_nccl_backend
from siirl.workers.base_worker import Worker
from siirl.workers.dag.node import NodeRole, NodeType
from siirl.workers.dag_worker.constants import DAGConstants
<<<<<<< HEAD

=======
from siirl.utils.extras.device import get_device_name, get_nccl_backend
from siirl.utils.debug import DistProfiler
>>>>>>> ae30a23a
device_name = get_device_name()


class InitializationMixin:
    """Handles the initialization and setup logic for the DAGWorker."""

    from typing import Any, Dict, List, Optional, Type

    from torch.distributed import ProcessGroup

    from siirl.models.loader import TokenizerModule
    from siirl.scheduler.process_group_manager import ProcessGroupManager
    from siirl.utils.logger.tracking import Tracking
    from siirl.utils.params import SiiRLArguments
    from siirl.workers.base_worker import Worker
    from siirl.workers.dag import TaskGraph
    from siirl.workers.dag.node import Node, NodeRole

    # Attributes from DAGWorker's __init__
    config: SiiRLArguments
    process_group_manager: ProcessGroupManager
    taskgraph_mapping: Dict[int, TaskGraph]
    data_buffers: List["ray.actor.ActorHandle"]
    enable_perf: bool
    workers: Dict[str, Worker]
    agent_group_worker: Dict[int, Dict[NodeRole, Worker]]
    agent_group_process_group: Dict[int, Dict[NodeRole, ProcessGroup]]
    process_groups: Dict[str, ProcessGroup]
    tokenizer_mapping: Dict[str, TokenizerModule]
    logger: Optional[Tracking]

    # Attributes initialized within this mixin
    _rank: int
    taskgraph: TaskGraph
    _gather_group: Optional[ProcessGroup]
    first_rollout_node: Node
    dataloader: "DataLoaderNode"
    val_reward_fn: Any
    reward_fn: Any
    kl_ctrl_in_reward: Optional[Any]
    validate_tokenizer: Any
    role_worker_mapping: Dict[NodeRole, Type[Worker]]
<<<<<<< HEAD
    postsampling_masters_group: Optional[ProcessGroup] = None
=======
    _profiler: DistProfiler
>>>>>>> ae30a23a

    def _initialize_worker(self):
        """Orchestrates the ordered initialization of all worker components."""
        self._rank = self._get_and_validate_rank()
        self.taskgraph = self._get_taskgraph_for_rank(self.taskgraph_mapping)
        self._setup_distributed_environment()
        self._initialize_core_components()
        self._initialize_node_workers()
        self._profiler = DistProfiler(rank=self._rank, config=self.config.profiler)

        if self._rank == 0:
            logger.info("Rank 0: Initializing tracking logger...")
            from siirl.utils.logger.tracking import Tracking

            self.logger = Tracking(
                project_name=self.config.trainer.project_name,
                experiment_name=self.config.trainer.experiment_name,
                default_backend=self.config.trainer.logger,
                config=self.config.to_dict(),
            )
            if self.enable_perf:
                logger.warning("Performance tracking is enabled. This may impact training speed.")

    def _get_and_validate_rank(self) -> int:
        """Retrieves and validates the worker's rank from the environment."""
        rank_str = os.environ.get("RANK")
        if rank_str is None:
            raise ValueError("Environment variable 'RANK' is not set. This is required for distributed setup.")
        try:
            return int(rank_str)
        except ValueError as e:
            raise ValueError(f"Invalid RANK format: '{rank_str}'. Must be an integer.") from e

    def _get_taskgraph_for_rank(self, taskgraph_mapping: Dict[int, "TaskGraph"]) -> "TaskGraph":
        """Retrieves the TaskGraph for the current rank from the provided mapping."""
        if self._rank not in taskgraph_mapping:
            raise ValueError(f"Rank {self._rank} not found in the provided taskgraph_mapping.")
        taskgraph = taskgraph_mapping[self._rank]
        from siirl.workers.dag import TaskGraph

        if not isinstance(taskgraph, TaskGraph):
            raise TypeError(f"Object for rank {self._rank} must be a TaskGraph, but got {type(taskgraph).__name__}.")
        logger.info(f"Rank {self._rank} assigned to TaskGraph with ID {taskgraph.graph_id}.")
        return taskgraph

    def _setup_distributed_environment(self):
        """Initializes the default process group and all required subgroups."""
        # gloo_socket_ifname = 'bond0'
        # os.environ["GLOO_SOCKET_IFNAME"] = gloo_socket_ifname
        # os.environ["GLOO_LOG_LEVEL"] = "DEBUG"
        import torch.distributed as dist

        if not dist.is_initialized():
            backend = f"{get_nccl_backend()}" if self.world_size >= self.config.dag.backend_threshold else f"cpu:gloo,{get_device_name()}:{get_nccl_backend()}"
            logger.info(f"Rank {self._rank}: Initializing world size {self.world_size} default process group with '{backend}' backend.")
            dist.init_process_group(backend=backend)

        if device_name == "npu":
            # For NPU, metrics aggregation requires the hccl backend for device-to-device communication.
            # This group is created regardless of world size for NPU environments.
            gather_backend = get_nccl_backend()
            self._gather_group = dist.new_group(backend=gather_backend)
        else:
            # For GPU, the original logic is preserved for backward compatibility.
            # The gather group is only created if world_size < 256.
            if self.world_size < 256:
                self._gather_group = dist.new_group(backend="gloo")
            else:
                self._gather_group = None
        self._build_all_process_groups()
        self._resolve_taskgraph_process_groups()

        # try create post sampling process_groups for dapo
        self._create_postsampling_masters_group()

        # Ensure all ranks have finished group creation before proceeding.
        dist.barrier(self._gather_group)
        logger.info(f"Rank {self._rank}: Distributed environment setup complete.")

    def _create_postsampling_masters_group(self):
        """
        Creates a dedicated process group containing only master ranks (tp_rank=0).
        This group is used for post-sampling rebalancing logic to prevent deadlocks.
        """
        logger.info(f"Rank {self._rank}: Attempting to create dedicated process group for post-sampling masters...")
        try:
            # To create the group, we need the tensor parallel size (tp_size).
            # We derive it from the first rollout node, as this setting governs the rebalancing logic.
            rollout_nodes = [n for n in self.taskgraph.nodes.values() if n.node_type == NodeType.MODEL_INFERENCE]
            if not rollout_nodes:
                logger.warning("No MODEL_INFERENCE nodes found. Skipping creation of post-sampling masters group.")
                self.postsampling_masters_group = None
                return

            first_rollout_node = rollout_nodes[0]
            tp_size = first_rollout_node.config[DAGConstants.INTERN_CONFIG].rollout.tensor_model_parallel_size

            # The group is only necessary for distributed training with tensor parallelism.
            if self.world_size > 1 and tp_size > 1:
                all_ranks = list(range(self.world_size))
                master_ranks = [rank for rank in all_ranks if (rank % tp_size) == 0]
                self.postsampling_masters_group = dist.new_group(ranks=master_ranks)
                logger.success(f"Rank {self._rank}: Successfully created 'postsampling_masters_group' with ranks: {master_ranks}")
            else:
                logger.info(f"Rank {self._rank}: No need to create 'postsampling_masters_group' (world_size={self.world_size}, tp_size={tp_size}).")
                self.postsampling_masters_group = None

        except (AttributeError, KeyError) as e:
            logger.error(f"Failed to create post-sampling masters group due to missing config. Error: {e}", exc_info=True)
            self.postsampling_masters_group = None

    def _build_all_process_groups(self):
        """Builds all process groups defined in the ProcessGroupManager."""
        import torch.distributed as dist

        group_specs = self.process_group_manager.get_all_specs()
        if not group_specs:
            logger.warning("No process group specifications found in ProcessGroupManager.")
            return

        for name, spec in group_specs.items():
            if not isinstance(spec, dict) or not (ranks := spec.get("ranks")):
                logger.warning(f"Skipping group '{name}' due to invalid spec or missing 'ranks'.")
                continue
            self.process_groups[name] = dist.new_group(ranks=ranks)
        logger.debug(f"Rank {self._rank}: Created {len(self.process_groups)} custom process groups.")

    def _resolve_taskgraph_process_groups(self):
        """Identifies and caches process groups relevant to this worker's TaskGraph."""
        self.inference_group_name_set = self.process_group_manager.get_process_group_for_node_type_in_subgraph(self.taskgraph.graph_id, NodeType.MODEL_INFERENCE.value)
        self.train_group_name_set = self.process_group_manager.get_process_group_for_node_type_in_subgraph(self.taskgraph.graph_id, NodeType.MODEL_TRAIN.value)

    def _initialize_core_components(self):
        """Initializes shared components like tokenizers, data loaders, and reward functions."""
        self._setup_tokenizers()
        self._setup_dataloader_and_reward()
        self._setup_role_worker_mapping()

    def _setup_tokenizers(self):
        """Initializes and caches tokenizers for all models in the task graph."""
        model_nodes = [node for node in self.taskgraph.nodes.values() if node.node_type in [NodeType.MODEL_TRAIN, NodeType.MODEL_INFERENCE]]
        if not model_nodes:
            logger.warning("No model nodes found in the task graph. Tokenizer setup will be skipped.")
            return

        for node in model_nodes:
            agent_key = self._generate_agent_group_key(node)
            if agent_key not in self.tokenizer_mapping:
                # Add robust check for missing configuration.
                intern_config = node.config.get(DAGConstants.INTERN_CONFIG)
                if not intern_config or not (model_dict := getattr(intern_config, "model", None)):
                    logger.warning(f"Node {node.node_id} is missing model config. Skipping tokenizer setup for it.")
                    continue

                tokenizer_module = load_tokenizer(model_args=model_dict)
                if tokenizer := tokenizer_module.get("tokenizer"):
                    tokenizer.padding_side = "left"  # Required for most causal LM generation
                self.tokenizer_mapping[agent_key] = tokenizer_module
        logger.info(f"Rank {self._rank}: Initialized {len(self.tokenizer_mapping)} tokenizer(s).")

    def _setup_dataloader_and_reward(self):
        """Initializes the data loader and reward functions."""
        rollout_nodes = [n for n in self.taskgraph.nodes.values() if n.node_type == NodeType.MODEL_INFERENCE]
        if not rollout_nodes:
            raise ValueError("At least one MODEL_INFERENCE node is required for dataloader and reward setup.")
        self.first_rollout_node = rollout_nodes[0]

        pg_assignment = self.process_group_manager.get_node_assignment(self.first_rollout_node.node_id)
        if not (process_group_name := pg_assignment.get("process_group_name")):
            raise ValueError(f"Process group name not found for the first rollout node {self.first_rollout_node.node_id}.")

        self.dataloader_process_group = self.process_groups.get(process_group_name)
        if self.dataloader_process_group is None:
            raise ValueError(f"Could not find process group '{process_group_name}' in the created groups.")

        self.dataloader_tensor_model_parallel_size = self.first_rollout_node.config[DAGConstants.INTERN_CONFIG].rollout.tensor_model_parallel_size

        self.dataloader = DataLoaderNode(
            node_id="dataloader",
            global_config=self.config,
            config={
                "group_world_size": dist.get_world_size(self.dataloader_process_group),
                "group_rank": dist.get_rank(self.dataloader_process_group),
                "group_parallel_size": self.dataloader_tensor_model_parallel_size,
                "num_loader_workers": self.config.data.num_loader_workers,
                "auto_repeat": self.config.data.auto_repeat,
            },
        )

        self.validate_tokenizer = next(iter(self.tokenizer_mapping.values()), {}).get("tokenizer")
        if not self.validate_tokenizer:
            logger.warning("No tokenizer loaded; reward functions might fail or use a default one.")

        self.val_reward_fn = create_reward_manager(self.config, self.validate_tokenizer, num_examine=1, max_resp_len=self.config.data.max_response_length, overlong_buffer_cfg=self.config.reward_model.overlong_buffer)
        self.reward_fn = create_reward_manager(self.config, self.validate_tokenizer, num_examine=0, max_resp_len=self.config.data.max_response_length, overlong_buffer_cfg=self.config.reward_model.overlong_buffer, **self.config.reward_model.reward_kwargs)

        if self.config.algorithm.use_kl_in_reward:
            from siirl.workers.dag_worker import core_algos

            self.kl_ctrl_in_reward = core_algos.get_kl_controller(self.config.algorithm.kl_ctrl)

        # TODO: support multi-agent environment

    def _get_worker_classes(self, strategy: str) -> Dict[NodeRole, Type[Worker]]:
        """Dynamically imports worker classes based on the specified strategy."""
        if strategy in DAGConstants.FSDP_STRATEGIES:
            from siirl.workers.fsdp_workers import ActorRolloutRefWorker, AsyncActorRolloutRefWorker, CriticWorker, RewardModelWorker

            actor_cls = AsyncActorRolloutRefWorker if self.config.actor_rollout_ref.rollout.mode == "async" else ActorRolloutRefWorker
            return {NodeRole.ACTOR: actor_cls, NodeRole.ROLLOUT: actor_cls, NodeRole.REFERENCE: actor_cls, NodeRole.CRITIC: CriticWorker, NodeRole.REWARD: RewardModelWorker}
        elif strategy == DAGConstants.MEGATRON_STRATEGY:
            from siirl.workers.megatron_workers import ActorRolloutRefWorker, CriticWorker, RewardModelWorker

            return {NodeRole.ACTOR: ActorRolloutRefWorker, NodeRole.ROLLOUT: ActorRolloutRefWorker, NodeRole.REFERENCE: ActorRolloutRefWorker, NodeRole.CRITIC: CriticWorker, NodeRole.REWARD: RewardModelWorker}
        raise NotImplementedError(f"Strategy '{strategy}' is not supported.")

    def _setup_role_worker_mapping(self):
        """Creates a mapping from NodeRole to the corresponding Worker implementation class."""
        self.role_worker_mapping: Dict[NodeRole, Type[Worker]] = {}
        # Actor/Ref/Rollout/Critic workers
        actor_strategy = self.config.actor_rollout_ref.actor.strategy
        self.role_worker_mapping.update(self._get_worker_classes(actor_strategy))

        # Reward model worker (if enabled)
        if self.config.reward_model.enable:
            reward_strategy = self.config.reward_model.strategy
            reward_workers = self._get_worker_classes(reward_strategy)
            if NodeRole.REWARD in reward_workers:
                self.role_worker_mapping[NodeRole.REWARD] = reward_workers[NodeRole.REWARD]
            else:
                logger.warning(f"Reward model is enabled, but no worker found for role REWARD with strategy {reward_strategy}.")

        self._log_role_worker_mapping()

    def _log_role_worker_mapping(self):
        """Logs the final role-to-worker mapping for setup verification."""
        if not self.role_worker_mapping:
            logger.error("Role-to-worker mapping is empty after setup. This will cause execution failure.")
            return

        logger.debug("--- [Role -> Worker Class] Mapping ---")
        max_len = max((len(r.name) for r in self.role_worker_mapping.keys()), default=0)
        for role, worker_cls in sorted(self.role_worker_mapping.items(), key=lambda item: item[0].name):
            logger.debug(f"  {role.name:<{max_len}} => {worker_cls.__name__} (from {inspect.getmodule(worker_cls).__name__})")
        logger.debug("--------------------------------------")

    def _initialize_node_workers(self):
        """Instantiates worker objects for all nodes in the task graph."""
        for node in self.taskgraph.nodes.values():
            if not self._should_create_worker(node):
                continue

            worker_cls = self.role_worker_mapping.get(node.node_role)
            if not worker_cls:
                logger.warning(f"No worker class found for role {node.node_role.name}. Skipping node {node.node_id}.")
                continue

            node_worker_key = self._generate_node_worker_key(node)
            if node_worker_key in self.workers:
                continue

            try:
                node_process_group = self._get_node_process_group(node)
                config = node.config.get(DAGConstants.INTERN_CONFIG)
                if hasattr(config, "actor") and hasattr(config.actor, "optim"):
                    config.actor.optim.total_training_steps = self.dataloader.total_training_steps
                elif hasattr(config, "optim"):
                    config.optim.total_training_steps = self.dataloader.total_training_steps
                worker_args = {"config": config, "process_group": node_process_group}
                if node.node_role in DAGConstants.WORKER_ROLE_MAPPING:
                    worker_args["role"] = DAGConstants.WORKER_ROLE_MAPPING[node.node_role]

                worker_instance = worker_cls(**worker_args)
                self.workers[node_worker_key] = worker_instance
                self.agent_group_worker[node.agent_group][node.node_role] = worker_instance
                self.agent_group_process_group[node.agent_group][node.node_role] = node_process_group
                logger.success(f"Rank {self._rank}: Successfully created worker '{worker_cls.__name__}' for node: {node.node_id}")

                # note all agents share same critic in multi-agent(Marft)
                if node.node_role == NodeRole.CRITIC and node.agent_group != 0:
                    for agent in range(node.agent_group):
                        self.agent_group_worker[agent][node.node_role] = worker_instance

            except Exception as e:
                #  Explicitly log the failing node and worker class, then re-raise
                # the exception to prevent silent failures.
                logger.error(f"Failed to create worker for node {node.node_id} with class {worker_cls.__name__}.", exc_info=True)
                raise RuntimeError(f"Worker instantiation failed for node {node.node_id}") from e

    def _generate_node_worker_key(self, node: Node) -> str:
        """Generates a unique string key for a node's worker instance."""
        return f"{node.agent_group}_{node.node_type.value}_{node.node_role.value}"

    def _generate_agent_group_key(self, node: Node) -> str:
        """Generates a unique key for an agent group, used for caching (e.g., tokenizers)."""
        return f"group_key_{node.agent_group}"

    def _should_create_worker(self, node: Node) -> bool:
        """Determines if a worker instance should be created for a given graph node."""
        return node.node_type in [NodeType.MODEL_TRAIN, NodeType.MODEL_INFERENCE] and node.node_role in self.role_worker_mapping

    def _get_node_process_group(self, node: Node) -> ProcessGroup:
        """Retrieves the PyTorch ProcessGroup assigned to a specific graph node."""
        assignment = self.process_group_manager.get_node_assignment(node.node_id)
        if not (assignment and (name := assignment.get("process_group_name"))):
            raise ValueError(f"Process group assignment or name not found for node {node.node_id}.")

        pg = self.process_groups.get(name)
        if pg is None:
            raise ValueError(f"Process group '{name}' for node {node.node_id} was not created or found.")
        return pg

    def _get_node(self, role: NodeRole, agent_group: int) -> Node:
        """
        Finds and returns a specific node from the task graph based on its role
        and agent group.
        """
        found_node = next((node for node in self.taskgraph.nodes.values() if node.node_role == role and node.agent_group == agent_group), None)

        if found_node is None:
            raise RuntimeError(f"Could not find a node with role {role.name} for agent_group {agent_group}")
        return found_node

    def _get_node_dp_info(self, node: Node) -> tuple[int, int, int, int]:
        """Calculates Data Parallel (DP) and Tensor Parallel (TP) info for a node."""
        reference_node = node
        if node.node_type == NodeType.COMPUTE:
            # If the node is a COMPUTE type, find its true data source ancestor.
            ancestor = self._find_first_non_compute_ancestor(node.node_id)
            if ancestor:
                reference_node = ancestor
            else:
                # If no non-COMPUTE ancestor is found, it's a critical error.
                raise RuntimeError(f"Could not find any non-COMPUTE ancestor for COMPUTE node '{node.node_id}'. Please check your DAG graph configuration.")

        if reference_node.node_type == NodeType.COMPUTE:
            group_world_size = self.config.trainer.n_gpus_per_node * self.config.trainer.nnodes
            group_rank = dist.get_rank()
        else:
            process_group = self._get_node_process_group(reference_node)
            group_world_size = dist.get_world_size(process_group)
            group_rank = dist.get_rank(process_group)

        tp_size = 1
        if intern_config := reference_node.config.get(DAGConstants.INTERN_CONFIG):
            if reference_node.node_type == NodeType.MODEL_INFERENCE:
                tp_size = intern_config.rollout.tensor_model_parallel_size
            # TODO: Add support for Megatron strategy, reading from its specific model config.

        if group_world_size % tp_size != 0:
            raise ValueError(f"Configuration error for node {node.node_id}: Group world size ({group_world_size}) is not divisible by tensor parallel size ({tp_size}). Check your parallel configuration.")
        dp_size = group_world_size // tp_size
        dp_rank = group_rank // tp_size
        tp_rank = group_rank % tp_size
        return dp_size, dp_rank, tp_rank, tp_size

    def log_ray_actor_info(self):
        """Logs detailed information about the Ray actor's context for debugging."""
        try:
            ctx = ray.get_runtime_context()
            logger.debug(f"Ray Actor Context for Rank {self._rank}: ActorID={ctx.get_actor_id()}, JobID={ctx.get_job_id()}, NodeID={ctx.get_node_id()}, PID={os.getpid()}")
        except RuntimeError:
            logger.warning(f"Rank {self._rank}: Not running in a Ray actor context.")

    def init_model(self):
        """Initializes models for all workers and sets up sharding managers where applicable."""
        logger.info("Initializing models for all worker nodes...")
        have_init_workers = set()
        for node in self.taskgraph.nodes.values():
            if self._should_create_worker(node):
                node_worker = self.workers[self._generate_node_worker_key(node)]
                if not isinstance(node_worker, Worker):
                    raise TypeError(f"Invalid worker type for node {node.node_id}: {type(node_worker).__name__}")
                if self._generate_node_worker_key(node) in have_init_workers:
                    logger.warning(f"Rank {self._rank}: Worker {self._generate_node_worker_key(node)} for node {node.node_id} already initialized. Skipping.")
                    continue
                node_worker.init_model()
                have_init_workers.add(self._generate_node_worker_key(node))
                if node.node_role == NodeRole.ROLLOUT and node.config["intern_config"].rollout.mode == "async":
                    self.rollout_mode = "async"
                    self.zmq_address = node_worker.get_zeromq_address()
        logger.success("All worker models initialized.")

        logger.info(f"Setting up sharding managers {self.config.actor_rollout_ref.rollout.name} ...")
        for agent_group, worker_dict in self.agent_group_worker.items():
            if NodeRole.ACTOR in worker_dict and NodeRole.ROLLOUT in worker_dict:
                try:
                    self._setup_sharding_manager(agent_group, worker_dict)
                except Exception as e:
                    logger.error(f"Failed to set up sharding manager for agent group {agent_group}: {e}", exc_info=True)
                    raise
        logger.info("All models and sharding managers initialized successfully.")

    def _setup_sharding_manager(self, agent_group: int, worker_dict: Dict[NodeRole, Worker]):
        """Configures the sharding manager to sync weights between FSDP and vLLM."""
        actor_worker = worker_dict[NodeRole.ACTOR]
        rollout_worker = worker_dict[NodeRole.ROLLOUT]
        rollout_pg = self.agent_group_process_group[agent_group][NodeRole.ROLLOUT]

        parallel_config = {"rollout_parallel_size": rollout_worker.config.rollout.tensor_model_parallel_size, "rollout_world_size": dist.get_world_size(rollout_pg), "rollout_rank": dist.get_rank(rollout_pg)}

        if self.config.actor_rollout_ref.rollout.name == "vllm":
            from siirl.workers.sharding_manager.fsdp_vllm import MultiAgentFSDPVLLMShardingManager

            sharding_manager_cls = MultiAgentFSDPVLLMShardingManager
            sharding_manager = sharding_manager_cls(
                module=actor_worker.actor_module_fsdp,
                inference_engine=rollout_worker.rollout.inference_engine,
                model_config=actor_worker.actor_model_config,
                parallel_config=parallel_config,
                full_params="hf" in rollout_worker.config.rollout.load_format,
                offload_param=getattr(actor_worker, "_is_offload_param", False),
            )
        elif self.config.actor_rollout_ref.rollout.name == "sglang":
            from siirl.workers.sharding_manager.fsdp_sglang import MultiAgentFSDPSGLangShardingManager

            sharding_manager_cls = MultiAgentFSDPSGLangShardingManager
            tp_size = parallel_config.get("rollout_parallel_size")
            world_size = parallel_config.get("rollout_world_size")
            rollout_device_mesh = torch.distributed.init_device_mesh(device_name, mesh_shape=(world_size // tp_size, tp_size), mesh_dim_names=["dp", "infer_tp"])
            sharding_manager = sharding_manager_cls(
                module=actor_worker.actor_module_fsdp,
                inference_engine=rollout_worker.rollout.inference_engine,
                model_config=actor_worker.actor_model_config,
                device_mesh=rollout_device_mesh,
                rollout_config=rollout_worker.config.rollout,
                full_params="hf" in rollout_worker.config.rollout.load_format,
                offload_param=getattr(actor_worker, "_is_offload_param", False),
                multi_stage_wake_up=rollout_worker.config.rollout.multi_stage_wake_up,
            )
        else:
            raise NotImplementedError(f"{self.config.actor_rollout_ref.rollout.name} not supported")
        rollout_worker.set_rollout_sharding_manager(sharding_manager)
        logger.debug(f"Set up {sharding_manager_cls.__name__}  for agent group {agent_group}.")

    def init_graph(self):
        # this is needed by async rollout manager
        self._set_node_executables()
        self.init_model()
        self._load_checkpoint()
        # Ensure all models are initialized and checkpoints are loaded before starting.
        dist.barrier(self._gather_group)

    def set_async_rollout_manager(self, async_rollout_manager):
        self._async_rollout_manager = async_rollout_manager

    def get_zeromq_address(self):
        return self.zmq_address<|MERGE_RESOLUTION|>--- conflicted
+++ resolved
@@ -24,16 +24,12 @@
 from siirl.dataloader import DataLoaderNode
 from siirl.models.loader import load_tokenizer
 from siirl.scheduler.reward import create_reward_manager
+from siirl.utils.debug import DistProfiler
 from siirl.utils.extras.device import get_device_name, get_nccl_backend
 from siirl.workers.base_worker import Worker
 from siirl.workers.dag.node import NodeRole, NodeType
 from siirl.workers.dag_worker.constants import DAGConstants
-<<<<<<< HEAD
-
-=======
-from siirl.utils.extras.device import get_device_name, get_nccl_backend
-from siirl.utils.debug import DistProfiler
->>>>>>> ae30a23a
+
 device_name = get_device_name()
 
 
@@ -76,11 +72,8 @@
     kl_ctrl_in_reward: Optional[Any]
     validate_tokenizer: Any
     role_worker_mapping: Dict[NodeRole, Type[Worker]]
-<<<<<<< HEAD
+    _profiler: DistProfiler
     postsampling_masters_group: Optional[ProcessGroup] = None
-=======
-    _profiler: DistProfiler
->>>>>>> ae30a23a
 
     def _initialize_worker(self):
         """Orchestrates the ordered initialization of all worker components."""
