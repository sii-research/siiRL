--- conflicted
+++ resolved
@@ -31,6 +31,7 @@
 from siirl.workers.dag.node import NodeRole, NodeType
 from siirl.workers.dag_worker.constants import DAGConstants
 from siirl.workers.multi_agent.multiagent_generate import MultiAgentLoop
+from siirl.utils.import_string import import_string
 
 device_name = get_device_name()
 
@@ -343,15 +344,24 @@
                 NodeRole.CRITIC: CriticWorker,
                 NodeRole.REWARD: RewardModelWorker,
             }
-        elif strategy == DAGConstants.MEGATRON_STRATEGY:
-            from siirl.workers.megatron_workers import ActorRolloutRefWorker, CriticWorker, RewardModelWorker
-
+        elif strategy in DAGConstants.MEGATRON_STRATEGYS:
+            from siirl.workers.megatron_workers import (
+                ActorWorker, 
+                RolloutWorker, 
+                AsyncRolloutWorker, 
+                ReferenceWorker, 
+                CriticWorker, 
+                RewardModelWorker
+            )
+
+            is_async_mode = self.config.actor_rollout_ref.rollout.mode == "async"
+            
             return {
-                NodeRole.ACTOR: ActorRolloutRefWorker,
-                NodeRole.ROLLOUT: ActorRolloutRefWorker,
-                NodeRole.REFERENCE: ActorRolloutRefWorker,
+                NodeRole.ACTOR: ActorWorker,
+                NodeRole.ROLLOUT: AsyncRolloutWorker if is_async_mode else RolloutWorker,
+                NodeRole.REFERENCE: ReferenceWorker,
                 NodeRole.CRITIC: CriticWorker,
-                NodeRole.REWARD: RewardModelWorker,
+                NodeRole.REWARD: RewardModelWorker
             }
         raise NotImplementedError(f"Strategy '{strategy}' is not supported.")
 
@@ -482,8 +492,13 @@
             raise RuntimeError(f"Could not find a node with role {role.name} for agent_group {agent_group}")
         return found_node
 
-    def _get_node_dp_info(self, node: Node) -> tuple[int, int, int, int]:
-        """Calculates Data Parallel (DP) and Tensor Parallel (TP) info for a node."""
+    def _get_node_dp_info(self, node: Node) -> tuple[int, int, int, int, int, int]:
+        """
+        Calculates Data Parallel (DP), Tensor Parallel (TP), and Pipeline Parallel (PP) info for a node.
+        
+        Returns:
+            tuple: (dp_size, dp_rank, tp_rank, tp_size, pp_rank, pp_size)
+        """
         reference_node = node
         if node.node_type == NodeType.COMPUTE:
             # If the node is a COMPUTE type, find its true data source ancestor.
@@ -492,10 +507,7 @@
                 reference_node = ancestor
             else:
                 # If no non-COMPUTE ancestor is found, it's a critical error.
-                raise RuntimeError(
-                    f"Could not find any non-COMPUTE ancestor for COMPUTE node '{node.node_id}'. Please check your"
-                    f" DAG graph configuration."
-                )
+                raise RuntimeError(f"Could not find any non-COMPUTE ancestor for COMPUTE node '{node.node_id}'. Please check your DAG graph configuration.")
 
         if reference_node.node_type == NodeType.COMPUTE:
             group_world_size = self.config.trainer.n_gpus_per_node * self.config.trainer.nnodes
@@ -505,21 +517,81 @@
             group_world_size = dist.get_world_size(process_group)
             group_rank = dist.get_rank(process_group)
 
+        # Get parallelism configuration based on backend strategy
+        tp_size, pp_size = self._get_parallelism_config(reference_node)
+        
+        # Calculate total parallel size (TP * PP)
+        total_parallel_size = tp_size * pp_size
+        
+        if group_world_size % total_parallel_size != 0:
+            raise ValueError(f"Configuration error for node {node.node_id}: Group world size ({group_world_size}) is not divisible by total parallel size (TP={tp_size} * PP={pp_size} = {total_parallel_size}). Check your parallel configuration.")
+        
+        dp_size = group_world_size // total_parallel_size
+        
+        # Calculate ranks within the data parallel group
+        dp_rank = group_rank // total_parallel_size
+        
+        # Calculate position within the TP-PP grid
+        local_rank_in_tp_pp_group = group_rank % total_parallel_size
+        
+        # For 2D parallelism: ranks are arranged as [PP0_TP0, PP0_TP1, ..., PP0_TP(tp_size-1), PP1_TP0, ...]
+        pp_rank = local_rank_in_tp_pp_group // tp_size
+        tp_rank = local_rank_in_tp_pp_group % tp_size
+        
+        return dp_size, dp_rank, tp_rank, tp_size, pp_rank, pp_size
+    
+    def _get_parallelism_config(self, reference_node: Node) -> tuple[int, int]:
+        """
+        Extract tensor parallel and pipeline parallel sizes based on backend strategy.
+        Currently, only FSDP and Megatron backends are supported, in which Megatron supports PP.
+        
+        Args:
+            reference_node: The node to extract parallelism config from
+            
+        Returns:
+            tuple: (tp_size, pp_size)
+        """
         tp_size = 1
+        pp_size = 1
+        
         if intern_config := reference_node.config.get(DAGConstants.INTERN_CONFIG):
             if reference_node.node_type == NodeType.MODEL_INFERENCE:
+                # For rollout nodes, only TP is supported currently.
+                # Pipeline parallelism is not typically used for inference
+
+                # TODO(Ping Zhang): support PP for rollout nodes, which will be used for very large models
+                # that need multi-server inference.
                 tp_size = intern_config.rollout.tensor_model_parallel_size
-            # TODO: Add support for Megatron strategy, reading from its specific model config.
-
-        if group_world_size % tp_size != 0:
-            raise ValueError(
-                f"Configuration error for node {node.node_id}: Group world size ({group_world_size}) is not divisible "
-                f"by tensor parallel size ({tp_size}). Check your parallel configuration."
-            )
-        dp_size = group_world_size // tp_size
-        dp_rank = group_rank // tp_size
-        tp_rank = group_rank % tp_size
-        return dp_size, dp_rank, tp_rank, tp_size
+                pp_size = 1
+
+            elif reference_node.node_type == NodeType.MODEL_TRAIN:
+                # Extract strategy based on the specific config type
+                strategy = 'fsdp'  # default
+                
+                if hasattr(intern_config, 'actor') and hasattr(intern_config.actor, 'strategy'):
+                    # For ActorRolloutRefArguments, strategy is in actor
+                    strategy = intern_config.actor.strategy
+                elif hasattr(intern_config, 'strategy'):
+                    # For CriticArguments, RefArguments, RewardModelArguments, strategy is direct attribute
+                    strategy = intern_config.strategy
+                
+                if strategy in DAGConstants.MEGATRON_STRATEGYS:
+                    # Megatron backend supports both TP and PP
+                    if hasattr(intern_config, 'actor') and hasattr(intern_config.actor, 'megatron'):
+                        # ActorRolloutRefArguments case
+                        tp_size = intern_config.actor.megatron.tensor_model_parallel_size
+                        pp_size = intern_config.actor.megatron.pipeline_model_parallel_size
+                    elif hasattr(intern_config, 'megatron'):
+                        # CriticArguments, RefArguments, RewardModelArguments cases
+                        tp_size = intern_config.megatron.tensor_model_parallel_size
+                        pp_size = intern_config.megatron.pipeline_model_parallel_size
+                else:
+                    # FSDP's ZeRO-like parallelism is essentially DP; therefore,
+                    # For MODEL_TRAIN type, we should keep TP=PP=1.
+                    tp_size = 1
+                    pp_size = 1
+
+        return tp_size, pp_size
 
     def log_ray_actor_info(self):
         """Logs detailed information about the Ray actor's context for debugging."""
@@ -578,41 +650,12 @@
             "rollout_rank": dist.get_rank(rollout_pg),
         }
 
-<<<<<<< HEAD
-        if self.config.actor_rollout_ref.rollout.name == "vllm":
-            from siirl.workers.sharding_manager.fsdp_vllm import MultiAgentFSDPVLLMShardingManager
-
-            sharding_manager_cls = MultiAgentFSDPVLLMShardingManager
-            sharding_manager = sharding_manager_cls(
-                module=actor_worker.actor_module_fsdp,
-                inference_engine=rollout_worker.rollout.inference_engine,
-                model_config=actor_worker.actor_model_config,
-                parallel_config=parallel_config,
-                full_params="hf" in rollout_worker.config.rollout.load_format,
-                offload_param=getattr(actor_worker, "_is_offload_param", False),
-            )
-        elif self.config.actor_rollout_ref.rollout.name == "sglang":
-            from siirl.workers.sharding_manager.fsdp_sglang import MultiAgentFSDPSGLangShardingManager
-
-            sharding_manager_cls = MultiAgentFSDPSGLangShardingManager
-            tp_size = parallel_config.get("rollout_parallel_size")
-            world_size = parallel_config.get("rollout_world_size")
-            rollout_device_mesh = torch.distributed.init_device_mesh(
-                device_name, mesh_shape=(world_size // tp_size, tp_size), mesh_dim_names=["dp", "infer_tp"]
-            )
-            sharding_manager = sharding_manager_cls(
-                module=actor_worker.actor_module_fsdp,
-                inference_engine=rollout_worker.rollout.inference_engine,
-                model_config=actor_worker.actor_model_config,
-                device_mesh=rollout_device_mesh,
-                rollout_config=rollout_worker.config.rollout,
-                full_params="hf" in rollout_worker.config.rollout.load_format,
-                offload_param=getattr(actor_worker, "_is_offload_param", False),
-                multi_stage_wake_up=rollout_worker.config.rollout.multi_stage_wake_up,
-            )
-        else:
-            raise NotImplementedError(f"{self.config.actor_rollout_ref.rollout.name} not supported")
-=======
+        device_name = get_device_name()
+        layer_name_mapping = {
+            "qkv_layer_name": "self_attention.linear_qkv.",
+            "gate_proj_layer_name": "linear_fc1.weight",
+        }
+
         # Use lazy import and defer execution.
         sharding_manager_map = {
             ("fsdp", "vllm"): (
@@ -652,13 +695,10 @@
                     "actor_module": actor_worker.actor_module,
                     "inference_engine": rollout_worker.rollout.inference_engine,
                     "model_config": actor_worker.actor_model_config,
-                    "rollout_config": rollout_worker.config.rollout,
                     "transformer_config": actor_worker.tf_config,
                     "layer_name_mapping": layer_name_mapping,
                     "weight_converter": get_mcore_weight_converter(actor_worker.actor_model_config, actor_worker.dtype),
-                    "device_mesh": rollout_worker.device_mesh,
                     "offload_param": actor_worker._is_offload_param,
-                    "bridge": actor_worker.bridge,
                 },
             ),
             # TODO(Ping Zhang): update for SGLang later
@@ -677,6 +717,8 @@
         }
 
         strategy = actor_worker.config.actor.strategy.lower()
+        if strategy == DAGConstants.MEGATRON_STRATEGY:
+            from siirl.models.mcore import get_mcore_weight_converter
         rollout_name = self.config.actor_rollout_ref.rollout.name.lower()
         if (strategy, rollout_name) not in sharding_manager_map:
             raise NotImplementedError(f"Unsupported sharding manager configuration: {strategy=}, {rollout_name=}")
@@ -684,7 +726,6 @@
         sharding_manager_cls_str, kwargs_builder = sharding_manager_map[(strategy, rollout_name)]
         sharding_manager_cls = import_string(sharding_manager_cls_str)
         sharding_manager = sharding_manager_cls(**kwargs_builder())
->>>>>>> f35ff00f
         rollout_worker.set_rollout_sharding_manager(sharding_manager)
         logger.debug(f"Set up {sharding_manager_cls.__name__}  for agent group {agent_group}.")
 
