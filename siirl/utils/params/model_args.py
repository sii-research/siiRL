--- conflicted
+++ resolved
@@ -69,8 +69,6 @@
     )
     param_dtype: str = field(default="bfloat16", metadata={"help": "parameter data dtype"})
     seed: int = field(default=1, metadata={"help": "The random seed"})
-<<<<<<< HEAD
-=======
     param_offload: bool = field(default=False, metadata={"help": "Offload parameters to CPU"})
     grad_offload: bool = field(default=False, metadata={"help": "Offload gradients to CPU"})
     optimizer_offload: bool = field(default=False, metadata={"help": "Offload optimizer states to CPU"})
@@ -80,7 +78,6 @@
     dist_checkpointing_path: str = field(default="", metadata={"help": "Path to save distributed checkpointing"})
     override_ddp_config: Dict[str, Any] = field(default_factory=dict, metadata={"help": "Override ddp config"})
     use_mbridge: bool = field(default=False, metadata={"help": "Whether to use mbridge"})
->>>>>>> f35ff00f
 
     def to_dict(self) -> Dict[str, Any]:
         return asdict(self)
@@ -531,7 +528,6 @@
 
 @dataclass
 class FilterGroupsArguments:
-<<<<<<< HEAD
     """DAPO-specific filter groups configuration for dynamic sampling."""
 
     enable: bool = field(default=False, metadata={"help": "Enable trajectory filtering based on variance"})
@@ -540,11 +536,6 @@
 
     def to_dict(self) -> Dict[str, Any]:
         return asdict(self)
-=======
-    enable: bool = field(default=False, metadata={"help": "Whether to enable filter groups."})
-    metric: Optional[str] = field(default=None, metadata={"help": "Metric to use for filtering: 'acc', 'score', 'seq_reward', 'seq_final_reward', etc."})
-    max_num_gen_batches: int = field(default=0, metadata={"help": "Non-positive values mean no upper limit."})
->>>>>>> f35ff00f
 
 
 @dataclass
@@ -558,14 +549,10 @@
     share_reward_in_agent: bool = field(default=True, metadata={"help": "Shard Reward in Reward"})
     norm_adv_by_std_in_grpo: bool = field(default=True, metadata={"help": "Whether to scale the GRPO advantage"})
     weight_factor_in_cpgd: str = field(default="STD_weight", metadata={"help": "The weighting methods for advantage {STD_weight, clip_filter_like_weight, naive}"})
-<<<<<<< HEAD
     algorithm_name: str = field(default="grpo", metadata={"help": "Algorithm name, e.g., grpo, ppo, dapo"})
     filter_groups: FilterGroupsArguments = field(default_factory=FilterGroupsArguments, metadata={"help": "DAPO filter groups configuration"})
-=======
     use_pf_ppo: bool = field(default=False, metadata={"help": "Whether to enable preference feedback PPO."})
     pf_ppo: dict[str, Any] = field(default_factory=dict, metadata={"help": " Preference feedback PPO settings."})
-    filter_groups: Optional[FilterGroupsArguments] = field(default=None, metadata={"help": "Filter groups settings"})
->>>>>>> f35ff00f
 
     def to_dict(self) -> Dict[str, Any]:
         return asdict(self)