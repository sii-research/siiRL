--- conflicted
+++ resolved
@@ -77,7 +77,6 @@
         raise RuntimeError(f"No available nccl backend found on device type {get_device_name()}.")
     return get_torch_device().current_device()
 
-<<<<<<< HEAD
 def device_synchronize():
     """
     Synchronize the current device to ensure that all previously
@@ -91,12 +90,11 @@
         torch.cuda.synchronize()
     elif is_npu_available:
         torch.npu.synchronize()
-=======
+
 def set_expandable_segments(enable: bool) -> None:
     """Enable or disable expandable segments for cuda.
     Args:
         enable (bool): Whether to enable expandable segments. Used to avoid OOM.
     """
     if is_cuda_available:
-        torch.cuda.memory._set_allocator_settings(f"expandable_segments:{enable}")
->>>>>>> f35ff00f
+        torch.cuda.memory._set_allocator_settings(f"expandable_segments:{enable}")